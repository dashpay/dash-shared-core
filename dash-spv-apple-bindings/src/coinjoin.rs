use core::slice;
use std::io::Cursor;
use std::ffi::c_void;

use dash_spv_coinjoin::ffi::callbacks::DestroySelectedCoins;
use dash_spv_coinjoin::messages;
use dash_spv_coinjoin::messages::coinjoin_broadcast_tx::CoinJoinBroadcastTx;
use dash_spv_coinjoin::coinjoin::CoinJoin;
use dash_spv_coinjoin::ffi::callbacks::{DestroyInputValue, DestroyWalletTransaction, GetInputValueByPrevoutHash, GetWalletTransaction, HasChainLock, HasCollateralInputs, IsMineInput, SelectCoinsGroupedByAddresses};
use dash_spv_coinjoin::models::tx_outpoint::TxOutPoint;
use dash_spv_coinjoin::models::CoinJoinClientOptions;
use dash_spv_coinjoin::wallet_ex::WalletEx;
use dash_spv_masternode_processor::consensus::Decodable;
use ferment_interfaces::{boxed, unbox_any};
use dash_spv_masternode_processor::crypto::UInt256;
use dash_spv_masternode_processor::ffi::from::FromFFI;
use dash_spv_masternode_processor::types::Transaction;

#[no_mangle]
pub unsafe extern "C" fn register_coinjoin(
    wallet_ex: *mut WalletEx,
    options: *mut CoinJoinClientOptions,
    get_input_value_by_prevout_hash: GetInputValueByPrevoutHash,
    has_chain_lock: HasChainLock,
    destroy_input_value: DestroyInputValue,
    context: *const c_void
) -> *mut CoinJoin {
    let coinjoin = CoinJoin::new(
        std::ptr::read(wallet_ex),
        std::ptr::read(options),
        get_input_value_by_prevout_hash,
        has_chain_lock,
        destroy_input_value,
        context
    );
    println!("[RUST] register_coinjoin: {:?}", coinjoin);
    boxed(coinjoin)
}

#[no_mangle]
pub unsafe extern "C" fn register_wallet_ex(
    options_ptr: *mut CoinJoinClientOptions,
    get_wallet_transaction: GetWalletTransaction,
    destroy_wallet_transaction: DestroyWalletTransaction,
    is_mine: IsMineInput,
    has_collateral_inputs: HasCollateralInputs,
    selected_coins: SelectCoinsGroupedByAddresses,
    destroy_selected_coins: DestroySelectedCoins,
    context: *const c_void
) -> *mut WalletEx {
    let options: CoinJoinClientOptions = std::ptr::read(options_ptr);
    let wallet_ex = WalletEx::new(
        context, 
        options, 
        get_wallet_transaction, 
        destroy_wallet_transaction, 
        is_mine, 
        has_collateral_inputs, 
        selected_coins, 
        destroy_selected_coins
    );
    println!("[RUST] register_wallet_ex: {:?}", wallet_ex);
    boxed(wallet_ex)
}

#[no_mangle]
pub unsafe extern "C" fn unregister_coinjoin(coinjoin: *mut CoinJoin) {
    println!("[RUST] 💀 unregister_coinjoin: {:?}", coinjoin);
    let unboxed = unbox_any(coinjoin);
}

#[no_mangle]
pub unsafe extern "C" fn call_coinjoin(
    coinjoin: *mut CoinJoin
) -> bool {
    println!("[RUST] call coinjoin");
    // return (*coinjoin).trigger_session();
    return true;
}

#[no_mangle]
pub unsafe extern "C" fn is_denominated_amount(
    amount: u64,
) -> bool {
    println!("[RUST] call is_denominated_amount with amount {}", amount);
    return CoinJoin::is_denominated_amount(amount);
}

#[no_mangle]
pub unsafe extern "C" fn is_collateral_amount(
    amount: u64,
) -> bool {
    println!("[RUST] call is_collateral_amount with amount {}", amount);
    return CoinJoin::is_collateral_amount(amount);
}

#[no_mangle]
pub unsafe extern "C" fn is_fully_mixed(
    wallet_ex: *mut WalletEx,
    prevout_hash: *mut [u8; 32],
    index: u32,
) -> bool {
    println!("[RUST] call wallet_ex.is_fully_mixed");
<<<<<<< HEAD
    return (*wallet_ex).is_fully_mixed(TxOutPoint::new(UInt256(*(prevout_hash)), index));
=======
    return (*wallet_ex).is_fully_mixed(TransactionOutPoint::new(UInt256(*(prevout_hash)), index));
>>>>>>> 3c26f0a7
}

#[no_mangle]
pub unsafe extern "C" fn is_locked_coin(
    wallet_ex: *mut WalletEx,
    prevout_hash: *mut [u8; 32],
    index: u32,
) -> bool {
    println!("[RUST] call wallet_ex.is_fully_mixed");
<<<<<<< HEAD
    return (*wallet_ex).locked_coins_set.contains(&TxOutPoint::new(UInt256(*(prevout_hash)), index));
}

#[no_mangle]
pub unsafe extern "C" fn coinjoin_get_smallest_denomination() -> u64 {
    println!("[RUST] call coinjoin_get_smallest_denomination");
    return CoinJoin::get_smallest_denomination();
=======
    return (*wallet_ex).locked_coins_set.contains(&TransactionOutPoint::new(UInt256(*(prevout_hash)), index));
>>>>>>> 3c26f0a7
}

#[no_mangle]
pub unsafe extern "C" fn process_coinjoin_accept_message(
    message: *const u8,
    message_length: usize
) -> *mut messages::CoinJoinAcceptMessage {
    let message: &[u8] = slice::from_raw_parts(message, message_length);
    let mut cursor = Cursor::new(message);
    let result = messages::CoinJoinAcceptMessage::consensus_decode(&mut cursor).unwrap();

    boxed(result)
}

#[no_mangle]
pub unsafe extern "C" fn process_coinjoin_broadcast_tx(
    message: *const u8,
    message_length: usize
) -> *mut CoinJoinBroadcastTx {
    let message: &[u8] = slice::from_raw_parts(message, message_length);
    let mut cursor = Cursor::new(message);
    let result = CoinJoinBroadcastTx::consensus_decode(&mut cursor).unwrap();

    boxed(result)
}

#[no_mangle]
pub unsafe extern "C" fn process_coinjoin_complete_message(
    message: *const u8,
    message_length: usize
) -> *mut messages::CoinJoinCompleteMessage {
    let message: &[u8] = slice::from_raw_parts(message, message_length);
    let mut cursor = Cursor::new(message);
    let result = messages::CoinJoinCompleteMessage::consensus_decode(&mut cursor).unwrap();

    boxed(result)
}

#[no_mangle]
pub unsafe extern "C" fn process_coinjoin_entry(
    message: *const u8,
    message_length: usize
) -> *mut messages::CoinJoinEntry {
    let message: &[u8] = slice::from_raw_parts(message, message_length);
    let mut cursor = Cursor::new(message);
    let result = messages::CoinJoinEntry::consensus_decode(&mut cursor).unwrap();

    boxed(result)
}

#[no_mangle]
pub unsafe extern "C" fn process_coinjoin_final_transaction(
    message: *const u8,
    message_length: usize
) -> *mut messages::CoinJoinFinalTransaction {
    let message: &[u8] = slice::from_raw_parts(message, message_length);
    let mut cursor = Cursor::new(message);
    let result = messages::CoinJoinFinalTransaction::consensus_decode(&mut cursor).unwrap();

    boxed(result)
}

#[no_mangle]
pub unsafe extern "C" fn process_coinjoin_queue_message(
    message: *const u8,
    message_length: usize
) -> *mut messages::CoinJoinQueueMessage {
    let message: &[u8] = slice::from_raw_parts(message, message_length);
    let mut cursor = Cursor::new(message);
    let result = messages::CoinJoinQueueMessage::consensus_decode(&mut cursor).unwrap();

    boxed(result)
}

#[no_mangle]
pub unsafe extern "C" fn process_coinjoin_signed_inputs(
    message: *const u8,
    message_length: usize
) -> *mut messages::CoinJoinSignedInputs {
    let message: &[u8] = slice::from_raw_parts(message, message_length);
    let mut cursor = Cursor::new(message);
    let result = messages::CoinJoinSignedInputs::consensus_decode(&mut cursor).unwrap();

    boxed(result)
}

#[no_mangle]
pub unsafe extern "C" fn process_coinjoin_status_update(
    message: *const u8,
    message_length: usize
) -> *mut messages::CoinJoinStatusUpdate {
    let message: &[u8] = slice::from_raw_parts(message, message_length);
    let mut cursor = Cursor::new(message);
    let result = messages::CoinJoinStatusUpdate::consensus_decode(&mut cursor).unwrap();

    boxed(result)
}

#[no_mangle]
pub unsafe extern "C" fn process_send_coinjoin_queue(
    message: *const u8,
    message_length: usize
) -> *mut messages::SendCoinJoinQueue {
    let message: &[u8] = slice::from_raw_parts(message, message_length);
    let mut cursor = Cursor::new(message);
    let result = messages::SendCoinJoinQueue::consensus_decode(&mut cursor).unwrap();

    boxed(result)
}<|MERGE_RESOLUTION|>--- conflicted
+++ resolved
@@ -101,11 +101,7 @@
     index: u32,
 ) -> bool {
     println!("[RUST] call wallet_ex.is_fully_mixed");
-<<<<<<< HEAD
     return (*wallet_ex).is_fully_mixed(TxOutPoint::new(UInt256(*(prevout_hash)), index));
-=======
-    return (*wallet_ex).is_fully_mixed(TransactionOutPoint::new(UInt256(*(prevout_hash)), index));
->>>>>>> 3c26f0a7
 }
 
 #[no_mangle]
@@ -115,7 +111,6 @@
     index: u32,
 ) -> bool {
     println!("[RUST] call wallet_ex.is_fully_mixed");
-<<<<<<< HEAD
     return (*wallet_ex).locked_coins_set.contains(&TxOutPoint::new(UInt256(*(prevout_hash)), index));
 }
 
@@ -123,9 +118,6 @@
 pub unsafe extern "C" fn coinjoin_get_smallest_denomination() -> u64 {
     println!("[RUST] call coinjoin_get_smallest_denomination");
     return CoinJoin::get_smallest_denomination();
-=======
-    return (*wallet_ex).locked_coins_set.contains(&TransactionOutPoint::new(UInt256(*(prevout_hash)), index));
->>>>>>> 3c26f0a7
 }
 
 #[no_mangle]
