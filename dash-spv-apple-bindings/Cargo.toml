--- conflicted
+++ resolved
@@ -21,16 +21,11 @@
     "rand",
     "signer",
     "serde",
-<<<<<<< HEAD
     "bls",
     "quorum_validation",
     "bincode",
     "apple",
 ], default-features = false, rev = "c8b35fda317136e6ffb9035dbb90bbd6e2a1fb20" }
-dashcore-rpc = { git = "https://github.com/pankcuf/rust-dashcore-rpc", branch = "feat/ferment" }
-=======
-], default-features = false, branch = "feat/ferment" }
->>>>>>> 2cce955f
 dash-sdk = { git = "https://github.com/pankcuf/platform", branch = "test/ferment", package = "dash-sdk" }
 data-contracts = { git = "https://github.com/pankcuf/platform", branch = "test/ferment", package = "data-contracts" }
 dpp = { git = "https://github.com/pankcuf/platform", branch = "test/ferment", package = "dpp", default-features = false, features = ["dash-sdk-features"] }
