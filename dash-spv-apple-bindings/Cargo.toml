[package]
name = "dash_spv_apple_bindings"
version = "0.4.19"
description = "C-bindings for using and interoperating with Dash SPV"
readme = "README.md"
edition = "2021"
build = "build.rs"
publish = true

[dependencies]
anyhow = { version = "1.0.75" }
#bitcoin_hashes = "0.16.0"
byte = "0.2"
dash-spv-crypto = { path = "../dash-spv-crypto", features = ["default"] }
dash-spv-masternode-processor = { path = "../dash-spv-masternode-processor", features = ["default"] }
dash-spv-platform = { path = "../dash-spv-platform" }
<<<<<<< HEAD
dashcore = { git = "https://github.com/dashpay/rust-dashcore", features = ["std", "secp-recovery", "rand", "signer", "serde", "apple"], default-features = false, branch = "feat/ferment" }

#dash-sdk = { path = "../../platform/packages/rs-sdk", package = "dash-sdk" }
#data-contracts = { path = "../../platform/packages/data-contracts", package = "data-contracts" }
#dpp = { path = "../../platform/packages/rs-dpp", package = "dpp", default-features = false, features = ["dash-sdk-features", "apple"] }
#drive = { path = "../../platform/packages/rs-drive", package = "drive", default-features = false, features = ["verify"] }
#drive-proof-verifier = { path = "../../platform/packages/rs-drive-proof-verifier", package = "drive-proof-verifier" }
#platform-value = { path = "../../platform/packages/rs-platform-value", package = "platform-value", features = ["apple"] }
#platform-version = { path = "../../platform/packages/rs-platform-version", package = "platform-version", features = ["apple"] }

dash-sdk = { git = "https://github.com/dashpay/platform", branch = "test/ferment", package = "dash-sdk", features = ["apple"] }
data-contracts = { git = "https://github.com/dashpay/platform", branch = "test/ferment", package = "data-contracts", features = ["apple"] }
dpp = { git = "https://github.com/dashpay/platform", branch = "test/ferment", package = "dpp", default-features = false, features = ["dash-sdk-features", "apple"] }
drive = { git = "https://github.com/dashpay/platform", branch = "test/ferment", package = "drive", default-features = false, features = ["verify"] }
drive-proof-verifier = { git = "https://github.com/dashpay/platform", branch = "test/ferment", package = "drive-proof-verifier", features = ["apple"] }
platform-value = { git = "https://github.com/dashpay/platform", branch = "test/ferment", package = "platform-value", features = ["apple"] }
platform-version = { git = "https://github.com/dashpay/platform", branch = "test/ferment", package = "platform-version", features = ["apple"] }
grovedb-version = "2.2.1"
versioned-feature-core = "1.0.0"
=======
dashcore = { git = "https://github.com/dashpay/rust-dashcore", features = [
    "std",
    "secp-recovery",
    "rand",
    "signer",
    "serde",
    "bls",
    "quorum_validation",
    "bincode",
    "apple",
], default-features = false, rev = "c8b35fda317136e6ffb9035dbb90bbd6e2a1fb20" }
dash-sdk = { git = "https://github.com/pankcuf/platform", branch = "test/ferment", package = "dash-sdk" }
data-contracts = { git = "https://github.com/pankcuf/platform", branch = "test/ferment", package = "data-contracts" }
dpp = { git = "https://github.com/pankcuf/platform", branch = "test/ferment", package = "dpp", default-features = false, features = ["dash-sdk-features"] }
drive = { git = "https://github.com/pankcuf/platform", branch = "test/ferment", package = "drive", default-features = false, features = ["verify"] }
drive-proof-verifier = { git = "https://github.com/pankcuf/platform", branch = "test/ferment", package = "drive-proof-verifier" }
platform-value = { git = "https://github.com/pankcuf/platform", branch = "test/ferment", package = "platform-value" }
platform-version = { git = "https://github.com/pankcuf/platform", branch = "test/ferment", package = "platform-version" }
rs-dapi-client = { git = "https://github.com/pankcuf/platform", branch = "test/ferment", package = "rs-dapi-client", default-features = false }
>>>>>>> 1571100a

ferment = { git = "https://github.com/dashpay/ferment", package = "ferment" }
ferment-macro = { git = "https://github.com/dashpay/ferment", package = "ferment-macro" }

indexmap = { version = "2.0.2", features = ["serde"] }
jsonschema = "0.29.0"

regex = { version = "1.10.4" }
rs-merk-verify-c-binding = { version = "0.1.3", git = "https://github.com/dashpay/rs-merk-verify-c-binding", branch = "for-use-in-main-crate" }
serde = { version = "1.0.215", features = ["derive"], optional = true }
serde_json = { version = "1.0", features = ["preserve_order"] }
tokio = { version = "1.36.0", features = ["macros", "rt-multi-thread"] }

[dev-dependencies]
libc = "0.2.146"
reqwest = { version = "0.12.5", features = ["blocking", "json"] }
dash-spv-masternode-processor = { path = "../dash-spv-masternode-processor", features = ["default", "test-helpers"] }
serde = { version = "1.0.209", features = ["derive"] }

[build-dependencies]
cbindgen = "0.28.0"
#ferment-sys = { git = "https://github.com/dashpay/ferment", branch = "feat/reorg", package = "ferment-sys", features = ["cbindgen_only"] }
ferment-sys = { git = "https://github.com/dashpay/ferment", package = "ferment-sys" }
#ferment-sys = { git = "https://github.com/dashpay/ferment", branch = "feat/reorg", package = "ferment-sys", features = ["objc"] }
#ferment-sys = { path = "../../ferment/ferment-sys", features = ["objc"] }

[features]
default = ["state-transitions"]
bls-signatures = ["dpp/bls-signatures"]
blsful = ["dashcore/blsful"]
cbor = ["platform-value/cbor", "dpp/cbor", "dpp/ciborium"]
core2 = ["dashcore/core2"]
core-types = ["dpp/core-types"]
data-contract-cbor-conversion = ["dpp/data-contract-cbor-conversion"]
data-contract-json-conversion = ["dpp/data-contract-json-conversion"]
data-contract-value-conversion = ["dpp/data-contract-value-conversion"]
document-cbor-conversion = ["dpp/document-cbor-conversion"]
document-json-conversion = ["dpp/document-json-conversion"]
document-value-conversion = ["dpp/document-value-conversion"]
extended-document = ["dpp/extended-document"]
factories = ["dpp/factories"]
fee-distribution = ["dpp/fee-distribution"]
fixtures-and-mocks = ["dpp/fixtures-and-mocks"]
identity-cbor-conversion = ["dpp/identity-cbor-conversion"]
identity-json-conversion = ["dpp/identity-json-conversion"]
identity-value-conversion = ["dpp/identity-value-conversion"]
json = ["platform-value/serde_json"]
json-object = ["dpp/json-object"]
json-schema-validation = ["dpp/json-schema-validation"]
message-signing = ["dpp/message-signing"]
mocks = ["dash-sdk/mocks"]
mock-versions = ["platform-version/mock-versions"]
objc = ["ferment-sys/objc"]
cbindgen_only = ["ferment-sys/cbindgen_only"]
platform-value = ["dpp/platform-value"]
state-transitions = ["dpp/state-transitions", "dash-spv-platform/state-transitions"]
state-transition-json-conversion = ["dpp/state-transition-json-conversion"]
state-transition-validation = ["dpp/state-transition-validation"]
state-transition-signing = ["dpp/state-transition-signing"]
std = ["platform-value/std"]
system_contracts = ["dpp/system_contracts"]
test-helpers = ["dash-spv-masternode-processor/test-helpers"]
use_serde = ["serde", "dash-spv-masternode-processor/use_serde", "dash-spv-crypto/use_serde"]
validation = ["dpp/validation"]
#[profile.test]
#default = ["use_serde", "test-helpers"]

[lib]
name = "dash_spv_apple_bindings"
crate-type = ["staticlib", "cdylib"]

[package.metadata]
ios-deployment-target = "12.0"  # Set to a common minimum target (e.g., 12.0)

#[profile.release]
#lto = "thin"
#opt-level = 3
#debug = true
<|MERGE_RESOLUTION|>--- conflicted
+++ resolved
@@ -14,8 +14,7 @@
 dash-spv-crypto = { path = "../dash-spv-crypto", features = ["default"] }
 dash-spv-masternode-processor = { path = "../dash-spv-masternode-processor", features = ["default"] }
 dash-spv-platform = { path = "../dash-spv-platform" }
-<<<<<<< HEAD
-dashcore = { git = "https://github.com/dashpay/rust-dashcore", features = ["std", "secp-recovery", "rand", "signer", "serde", "apple"], default-features = false, branch = "feat/ferment" }
+dashcore = { git = "https://github.com/dashpay/rust-dashcore", features = ["std", "secp-recovery", "rand", "signer", "serde", "apple", "bls", "quorum_validation", "bincode"], default-features = false, branch = "feat/ferment" }
 
 #dash-sdk = { path = "../../platform/packages/rs-sdk", package = "dash-sdk" }
 #data-contracts = { path = "../../platform/packages/data-contracts", package = "data-contracts" }
@@ -34,27 +33,6 @@
 platform-version = { git = "https://github.com/dashpay/platform", branch = "test/ferment", package = "platform-version", features = ["apple"] }
 grovedb-version = "2.2.1"
 versioned-feature-core = "1.0.0"
-=======
-dashcore = { git = "https://github.com/dashpay/rust-dashcore", features = [
-    "std",
-    "secp-recovery",
-    "rand",
-    "signer",
-    "serde",
-    "bls",
-    "quorum_validation",
-    "bincode",
-    "apple",
-], default-features = false, rev = "c8b35fda317136e6ffb9035dbb90bbd6e2a1fb20" }
-dash-sdk = { git = "https://github.com/pankcuf/platform", branch = "test/ferment", package = "dash-sdk" }
-data-contracts = { git = "https://github.com/pankcuf/platform", branch = "test/ferment", package = "data-contracts" }
-dpp = { git = "https://github.com/pankcuf/platform", branch = "test/ferment", package = "dpp", default-features = false, features = ["dash-sdk-features"] }
-drive = { git = "https://github.com/pankcuf/platform", branch = "test/ferment", package = "drive", default-features = false, features = ["verify"] }
-drive-proof-verifier = { git = "https://github.com/pankcuf/platform", branch = "test/ferment", package = "drive-proof-verifier" }
-platform-value = { git = "https://github.com/pankcuf/platform", branch = "test/ferment", package = "platform-value" }
-platform-version = { git = "https://github.com/pankcuf/platform", branch = "test/ferment", package = "platform-version" }
-rs-dapi-client = { git = "https://github.com/pankcuf/platform", branch = "test/ferment", package = "rs-dapi-client", default-features = false }
->>>>>>> 1571100a
 
 ferment = { git = "https://github.com/dashpay/ferment", package = "ferment" }
 ferment-macro = { git = "https://github.com/dashpay/ferment", package = "ferment-macro" }
