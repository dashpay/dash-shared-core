Pod::Spec.new do |s|
  s.name             = 'DashSharedCore'
<<<<<<< HEAD
  s.version          = '0.4.17'
=======
  s.version          = '0.4.19'
>>>>>>> 456592fd
  s.summary          = 'Dash Core SPV written in Rust'
  s.author           = 'Dash'
  s.description      = "C-bindings for Dash Core SPV that can be used in projects for Apple platform"
  s.homepage         = 'https://github.com/dashpay/dash-shared-core'

  s.license          = { :type => 'MIT', :file => 'LICENSE' }
  s.source           = { :git => 'https://github.com/dashpay/dash-shared-core.git', :tag => s.version.to_s }

  s.ios.deployment_target = '13.0'
  s.macos.deployment_target = '10.15'

  s.prepare_command = <<-CMD
    cd dash-spv-apple-bindings
    ./build.sh
  CMD

  s.source_files = 'dash-spv-apple-bindings/DashSharedCore/include/**/*.h'
  s.ios.vendored_frameworks = 'dash-spv-apple-bindings/DashSharedCore/framework/DashSharedCore.xcframework'
  s.osx.vendored_libraries = 'dash-spv-apple-bindings/DashSharedCore/lib/macos/**/*.a'
end<|MERGE_RESOLUTION|>--- conflicted
+++ resolved
@@ -1,10 +1,6 @@
 Pod::Spec.new do |s|
   s.name             = 'DashSharedCore'
-<<<<<<< HEAD
-  s.version          = '0.4.17'
-=======
   s.version          = '0.4.19'
->>>>>>> 456592fd
   s.summary          = 'Dash Core SPV written in Rust'
   s.author           = 'Dash'
   s.description      = "C-bindings for Dash Core SPV that can be used in projects for Apple platform"
