[package]
name = "dash-spv-masternode-processor"
version = "0.4.18"
description = "Library for processing masternodes and quorums (SPV)"

edition = "2021"
build = "build.rs"
publish = false

[features]
default = ["std", "secp-recovery"]
unstable = []
rand = ["secp256k1/rand-std"]
secp-lowmemory = ["secp256k1/lowmemory"]
secp-recovery = ["secp256k1/recovery"]
generate-dashj-tests = []
<<<<<<< HEAD
test-helpers = []
serde = []
=======
use_serde = ["serde"]
>>>>>>> 7dda9489
# At least one of std, no-std must be enabled.
#
# The no-std feature doesn't disable std - you need to turn off the std feature for that by disabling default.
# Instead no-std enables additional features required for this crate to be usable without std.
# As a result, both can be enabled without conflict.
std = ["secp256k1/std", "bitcoin_hashes/std"]
#std = ["secp256k1/std", "bitcoin_hashes/std", "bech32/std"]
#no-std = ["hashbrown", "core2/alloc", "bitcoin_hashes/alloc"]

[dependencies]
bip38 = { git = "https://github.com/pankcuf/bip38", rev = "87abd21" }
bitcoin_hashes = { version = "0.11.0", default-features = false }
bitcoinconsensus = { version = "0.19.0-3", optional = true }
blake3 = "1.3.2"
<<<<<<< HEAD
bls-signatures = { git = "https://github.com/dashevo/bls-signatures", rev = "a5589e6", features = ["legacy", "bip32", "apple"]  }
#bls-signatures = { git = "https://github.com/knst/bls-signatures", rev = "157cc15e50b6afd68de2d10870f9a5fd2bef38e5", features = ["legacy", "bip32", "apple"]  }

byte = "0.2"
core2 = { version = "0.4.0", optional = true, default-features = false }
dirs-next = "2.0.0"
ed25519-dalek = "2"
libc = "0.2.132"
=======
bls-signatures = { git = "https://github.com/dashpay/bls-signatures", rev = "4e070243aed142bc458472f8807ab77527dd879a", features = ["legacy", "bip32", "apple", "use_serde" ]  }
byte = "0.2"
core2 = { version = "0.4.0", optional = true, default-features = false }
dirs-next = "2.0.0"
ed25519-dalek = "2.0.0-rc.3"
libc = "0.2.158"
>>>>>>> 7dda9489
log = { version = "0.4.*", features = ["std"] }
#ferment = { git = "https://github.com/pankcuf/ferment.git", package = "ferment" }
#ferment-macro = { git = "https://github.com/pankcuf/ferment.git", package = "ferment-macro" }
ferment = { path = "../../ferment/ferment" }
ferment-macro = { path = "../../ferment/ferment-macro" }

rs-x11-hash = "0.1.8"
secp256k1 = { version = "0.26.0", features = [ "recovery", "rand-std", "bitcoin_hashes" ] }
serde = { version = "1.0.209", features = ["derive"], optional = true }
serde_json = "1.0.85"
simplelog = "0.12.2"
zeroize = "1.5.7"
bincode = "2.0.0-rc.3"

[dev-dependencies]
base64 = "0.21.0"
reqwest = { version = "0.11", features = ["blocking", "json"] }

[build-dependencies]
cbindgen = "0.24.3"
ferment-sys = { path = "../../ferment/ferment-sys" }
#ferment = { git = "https://github.com/pankcuf/ferment.git", package = "ferment-sys" }


[lib]
name = "dash_spv_masternode_processor"
#crate-type = ["staticlib", "cdylib"]

#[profile.release]
#lto = "thin"
#opt-level = 3
#debug = true<|MERGE_RESOLUTION|>--- conflicted
+++ resolved
@@ -14,12 +14,8 @@
 secp-lowmemory = ["secp256k1/lowmemory"]
 secp-recovery = ["secp256k1/recovery"]
 generate-dashj-tests = []
-<<<<<<< HEAD
 test-helpers = []
-serde = []
-=======
-use_serde = ["serde"]
->>>>>>> 7dda9489
+#serde = ["use_serde"]
 # At least one of std, no-std must be enabled.
 #
 # The no-std feature doesn't disable std - you need to turn off the std feature for that by disabling default.
@@ -34,23 +30,12 @@
 bitcoin_hashes = { version = "0.11.0", default-features = false }
 bitcoinconsensus = { version = "0.19.0-3", optional = true }
 blake3 = "1.3.2"
-<<<<<<< HEAD
-bls-signatures = { git = "https://github.com/dashevo/bls-signatures", rev = "a5589e6", features = ["legacy", "bip32", "apple"]  }
-#bls-signatures = { git = "https://github.com/knst/bls-signatures", rev = "157cc15e50b6afd68de2d10870f9a5fd2bef38e5", features = ["legacy", "bip32", "apple"]  }
-
-byte = "0.2"
-core2 = { version = "0.4.0", optional = true, default-features = false }
-dirs-next = "2.0.0"
-ed25519-dalek = "2"
-libc = "0.2.132"
-=======
 bls-signatures = { git = "https://github.com/dashpay/bls-signatures", rev = "4e070243aed142bc458472f8807ab77527dd879a", features = ["legacy", "bip32", "apple", "use_serde" ]  }
 byte = "0.2"
 core2 = { version = "0.4.0", optional = true, default-features = false }
 dirs-next = "2.0.0"
 ed25519-dalek = "2.0.0-rc.3"
 libc = "0.2.158"
->>>>>>> 7dda9489
 log = { version = "0.4.*", features = ["std"] }
 #ferment = { git = "https://github.com/pankcuf/ferment.git", package = "ferment" }
 #ferment-macro = { git = "https://github.com/pankcuf/ferment.git", package = "ferment-macro" }
