use std::cell::RefCell;
use std::cmp::Ordering;
use std::collections::{HashMap, HashSet};
use std::ffi::c_void;
use std::rc::Rc;
use std::time::{SystemTime, UNIX_EPOCH};

use dash_spv_masternode_processor::blockdata::opcodes::all::OP_RETURN;
use dash_spv_masternode_processor::chain::params::DUFFS;
use dash_spv_masternode_processor::chain::tx::protocol::{TXIN_SEQUENCE, TX_UNCONFIRMED};
use dash_spv_masternode_processor::common::SocketAddress;
use dash_spv_masternode_processor::consensus::Encodable;
use dash_spv_masternode_processor::crypto::byte_util::{Random, Reversable};
<<<<<<< HEAD
use dash_spv_masternode_processor::crypto::UInt256;
use dash_spv_masternode_processor::hashes::hex::ToHex;
=======
use dash_spv_masternode_processor::crypto::{UInt128, UInt256};
use dash_spv_masternode_processor::ffi::boxer::boxed;
use dash_spv_masternode_processor::ffi::unboxer::unbox_any;
>>>>>>> 1b3bdfcc
use dash_spv_masternode_processor::models::MasternodeEntry;
use dash_spv_masternode_processor::secp256k1::rand::{self, Rng};
use dash_spv_masternode_processor::tx::{Transaction, TransactionInput, TransactionOutput, TransactionType};
use dash_spv_masternode_processor::util::script::ScriptType;

use crate::coinjoin::CoinJoin;
use crate::coinjoin_client_manager::CoinJoinClientManager;
use crate::coinjoin_client_queue_manager::CoinJoinClientQueueManager;
use crate::constants::{COINJOIN_DENOM_OUTPUTS_THRESHOLD, COINJOIN_ENTRY_MAX_SIZE, COINJOIN_QUEUE_TIMEOUT, COINJOIN_SIGNING_TIMEOUT, DEFAULT_COINJOIN_DENOMS_GOAL, DEFAULT_COINJOIN_DENOMS_HARDCAP};
use crate::ffi::callbacks::SessionLifecycleListener;
use crate::messages::{CoinJoinAcceptMessage, CoinJoinCompleteMessage, CoinJoinEntry, CoinJoinFinalTransaction, CoinJoinSignedInputs, CoinJoinStatusUpdate, PoolMessage, PoolStatusUpdate};
use crate::models::coin_control::{CoinControl, CoinType};
use crate::models::coinjoin_transaction_input::CoinJoinTransactionInput;
use crate::models::reserve_destination::ReserveDestination;
use crate::models::tx_outpoint::TxOutPoint;
use crate::messages::{pool_state::PoolState, pool_status::PoolStatus};
use crate::models::pending_dsa_request::PendingDsaRequest;
use crate::models::{CoinJoinClientOptions, Balance};
use crate::coinjoin_base_session::CoinJoinBaseSession;
use crate::utils::coin_format::CoinFormat;
use crate::utils::key_holder_storage::KeyHolderStorage;
use crate::coin_selection::compact_tally_item::CompactTallyItem;
use crate::utils::transaction_builder::TransactionBuilder;
use crate::wallet_ex::WalletEx;
use crate::messages::coinjoin_message::{CoinJoinMessageType, CoinJoinMessage};

pub struct CoinJoinClientSession {
    pub id: UInt256,
    coinjoin: Rc<RefCell<CoinJoin>>,
    mixing_wallet: Rc<RefCell<WalletEx>>,
    queue_manager: Rc<RefCell<CoinJoinClientQueueManager>>,
    pub base_session: CoinJoinBaseSession,
    options: CoinJoinClientOptions,
    key_holder_storage: KeyHolderStorage,
    last_create_denominated_result: bool,
    outpoint_locked: Vec<TxOutPoint>,
    pub mixing_masternode: Option<MasternodeEntry>,
    pending_dsa_request: Option<PendingDsaRequest>,
    tx_my_collateral: Option<Transaction>,
    is_my_collateral_valid: bool,
    collateral_session_map: HashMap<UInt256, i32>,
    balance_needs_anonymized: u64,
    joined: bool, // did we join a session (true), or start a session (false)
    pub has_nothing_to_do: bool,
    str_auto_denom_result: String,
    str_last_message: String,
    session_lifecycle_listener: SessionLifecycleListener,
    context: *const c_void
}

impl CoinJoinClientSession {
    pub fn new(
        coinjoin: Rc<RefCell<CoinJoin>>,
        options: CoinJoinClientOptions,
        wallet_ex: Rc<RefCell<WalletEx>>,
        client_queue_manager: Rc<RefCell<CoinJoinClientQueueManager>>,
        session_lifecycle_listener: SessionLifecycleListener,
        context: *const c_void
    ) -> Self {
        Self {
            id: UInt256::random(),
            coinjoin: coinjoin,
            mixing_wallet: wallet_ex,
            queue_manager: client_queue_manager,
            base_session: CoinJoinBaseSession::new(),
            key_holder_storage: KeyHolderStorage::new(),
            options: options,
            last_create_denominated_result: true,
            outpoint_locked: Vec::new(),
            mixing_masternode: None,
            pending_dsa_request: None,
            tx_my_collateral: None,
            is_my_collateral_valid: false,
            collateral_session_map: HashMap::new(),
            balance_needs_anonymized: 0,
            joined: false,
            has_nothing_to_do: false,
            str_auto_denom_result: String::new(),
            str_last_message: String::new(),
            session_lifecycle_listener,
            context
        }
    }

    pub fn do_automatic_denominating(&mut self, client_manager: &mut CoinJoinClientManager, dry_run: bool, balance_info: Balance) -> bool {
        if self.base_session.state != PoolState::Idle || !self.options.enable_coinjoin {
            println!("[RUST] CoinJoin do_automatic_denominating, state: {:?}, exiting", self.base_session.state);
            return false;
        }

        if self.base_session.entries.len() > 0 {
            self.set_status(PoolStatus::Mixing);
            return false;
        }

        let balance_anonymized = balance_info.anonymized;
        let sub_res = (self.options.coinjoin_amount * DUFFS).checked_sub(balance_anonymized);
        
        if sub_res.is_none() {
            println!("[RUST] CoinJoinClientSession::do_automatic_denominating -- Nothing to do\n");
            // nothing to do, just keep it in idle mode
            self.set_status(PoolStatus::Finished);
            return false;
        }

        let mut balance_needs_anonymized = sub_res.unwrap();
        let mut value_min = CoinJoin::get_smallest_denomination();

        // if there are no confirmed DS collateral inputs yet
        if !self.mixing_wallet.borrow_mut().has_collateral_inputs(true) {
            println!("[RUST] CoinJoin: no collateral inputs");
            // should have some additional amount for them
            value_min = value_min + CoinJoin::get_max_collateral_amount();
        }

        // including denoms but applying some restrictions
        let balance_anonymizable = self.mixing_wallet.borrow_mut().get_anonymizable_balance(false, true);

         // mixable balance is way too small
         if balance_anonymizable < value_min {
            let balance_left_to_mix = self.mixing_wallet.borrow_mut().get_anonymizable_balance(false, false);
            
            if balance_left_to_mix < value_min {
                self.set_status(PoolStatus::ErrNotEnoughFunds);
                println!("[RUST] CoinJoin Err: NotEnoughFunds");
                self.queue_session_lifecycle_listeners(true, self.base_session.state, PoolMessage::ErrSession);
            }
            
            return false;
        }

        let balance_anonimizable_non_denom = self.mixing_wallet.borrow_mut().get_anonymizable_balance(true, true);
        let balance_denominated_conf = balance_info.denominated_trusted;
        let balance_denominated_unconf = balance_info.denominated_untrusted_pending;
        let balance_denominated = balance_denominated_conf + balance_denominated_unconf;
        let balance_to_denominate = self.options.coinjoin_amount.saturating_sub(balance_denominated);
        println!("[RUST] CoinJoin: balance_to_denominate: {}", balance_to_denominate);

        // Adjust balance_needs_anonymized to consume final denom
        if balance_denominated.saturating_sub(balance_anonymized) > balance_needs_anonymized as u64 {
            let denoms = CoinJoin::get_standard_denominations();
            let mut additional_denom: u64 = 0;
            
            for denom in denoms {
                if (balance_needs_anonymized as u64) < *denom {
                    additional_denom = *denom;
                } else {
                    break;
                }
            }
            balance_needs_anonymized += additional_denom;
        }


        println!("[RUST] CoinJoin: wallet stats:\n{}", balance_info);
        println!("[RUST] CoinJoin: current stats:\nnValueMin: {}\n myTrusted: {}\n balanceAnonymizable: {}\n balanceAnonymized: {}\n balanceNeedsAnonymized: {}\n balanceAnonimizableNonDenom: {}\n balanceDenominatedConf: {}\n balanceDenominatedUnconf: {}\n balanceDenominated: {}\n balanceToDenominate: {}\n",
            value_min.to_friendly_string(),
            balance_info.my_trusted.to_friendly_string(),
            balance_anonymizable.to_friendly_string(),
            balance_anonymized.to_friendly_string(),
            balance_needs_anonymized.to_friendly_string(),
            balance_anonimizable_non_denom.to_friendly_string(),
            balance_denominated_conf.to_friendly_string(),
            balance_denominated_unconf.to_friendly_string(),
            balance_denominated.to_friendly_string(),
            balance_to_denominate.to_friendly_string()
        );

        // Check if we have should create more denominated inputs i.e.
        // there are funds to denominate and denominated balance does not exceed
        // max amount to mix yet.
        self.last_create_denominated_result = false;
        
        if balance_anonimizable_non_denom >= value_min + CoinJoin::get_max_collateral_amount() && balance_to_denominate > 0 {
            self.last_create_denominated_result = self.create_denominated(client_manager, balance_to_denominate, dry_run);
        }

        if dry_run {
            if self.last_create_denominated_result {
                self.balance_needs_anonymized = balance_needs_anonymized;
                return true;
            }

            return false;
        }

        self.balance_needs_anonymized = balance_needs_anonymized;

        if self.last_create_denominated_result {
            println!("[RUST] CoinJoin auto_denom: wait for finish callback");
            // If transaction was commited, return and wait for obj-c to call finish_automatic_denominating
            return true;
        } else {
            println!("[RUST] CoinJoin auto_denom: proceed immediatelly");
            // If no transactions were commited, call finish_automatic_denominating directly
            self.last_create_denominated_result = true;
            self.finish_automatic_denominating(client_manager);

            return true;
        }
    }

    pub fn finish_automatic_denominating(&mut self, client_manager: &mut CoinJoinClientManager) -> bool {
        println!("[RUST] CoinJoin: finish_automatic_denominating: {}", self.balance_needs_anonymized.to_friendly_string());

        if self.balance_needs_anonymized == 0 {
            return false;
        }

        let balance_needs_anonymized = self.balance_needs_anonymized;
        self.balance_needs_anonymized = 0;

        // check if we have the collateral sized inputs
        if !self.mixing_wallet.borrow_mut().has_collateral_inputs(true) {
            println!("[RUST] CoinJoin: exiting finish_automatic_denominating early");
            return !self.mixing_wallet.borrow_mut().has_collateral_inputs(false) && self.make_collateral_amounts(client_manager);
        }

        if self.base_session.session_id != 0 {
            self.set_status(PoolStatus::Mixing);
            println!("[RUST] CoinJoin: base_session.session_id != 0");
            return false;
        }
        
        // Initial phase, find a Masternode
        // Clean if there is anything left from previous session
        self.unlock_coins();
        self.key_holder_storage.return_all();
        self.set_null();

        // should be no unconfirmed denoms in non-multi-session mode
        // TODO: support denominatedUntrustedPending

        // if !self.options.coinjoin_multi_session && balance_denominated_unconf > 0 {
        //     self.str_auto_denom_result = "Found unconfirmed denominated outputs, will wait till they confirm to continue.".to_string();
        //     println!("[RUST] CoinJoin: {}", self.str_auto_denom_result);
        //     return false;
        // }

        let mut reason = String::new();
        match self.tx_my_collateral.clone() {
            None => {
                if !self.create_collateral_transaction(&mut reason) {
                    println!("[RUST] CoinJoin: create collateral error: {}", reason);
                    return false;
                }
            },
            Some(collateral) => {
                if !self.is_my_collateral_valid || !self.coinjoin.borrow().is_collateral_valid(&collateral, true) {
                    println!("[RUST] CoinJoin: invalid collateral, recreating... [id: {}] ", self.id);
                    let output = &collateral.outputs[0];
                    
                    if output.script_pub_key_type() == ScriptType::PayToPubkeyHash {
                        self.mixing_wallet.borrow_mut().add_unused_key(&output.script);
                    }

                    if !self.create_collateral_transaction(&mut reason) {
                        println!("[RUST] CoinJoin: create collateral error: {}", reason);
                        return false;
                    }
                }

                // lock the funds we're going to use for our collateral
                for txin in &collateral.inputs {
                    let outpoint = TxOutPoint::new(txin.input_hash, txin.index);
                    self.mixing_wallet.borrow_mut().lock_coin(outpoint.clone());
                    self.outpoint_locked.push(outpoint);
                }
            }
        }

        println!("[RUST] CoinJoin: moved to queue joining/creating");

        // Always attempt to join an existing queue
        if self.join_existing_queue(client_manager, balance_needs_anonymized) {
            return true;
        }

        // If we were unable to find/join an existing queue then start a new one.
        if self.start_new_queue(client_manager, balance_needs_anonymized) {
            return true;
        }
        
        self.set_status(PoolStatus::WarnNoCompatibleMasternode);

        return false;
    }

    pub fn process_pending_dsa_request(&mut self) -> bool {
        if let Some(pending_request) = &self.pending_dsa_request {
            println!("[RUST] CoinJoin dsa: valid collateral before sending: {}",
                self.coinjoin.borrow().is_collateral_valid(&pending_request.dsa.tx_collateral, true));
            let current_time = SystemTime::now().duration_since(UNIX_EPOCH).unwrap().as_secs();
            self.base_session.time_last_successful_step = current_time;
            let mut buffer = vec![];
            pending_request.dsa.consensus_encode(&mut buffer).unwrap();
            let message_sent = self.mixing_wallet.borrow_mut().send_message(buffer, pending_request.dsa.get_message_type(), &pending_request.addr, false);
            println!("[RUST] CoinJoin dsa: sending {} to {}", pending_request.dsa, pending_request.addr);

            if message_sent {
                println!("[RUST] CoinJoin dsa: sent");
                self.pending_dsa_request = None;
            } else if pending_request.is_expired() {
                println!("[RUST] CoinJoin dsa: failed to connect to {}; reason: cannot find peer", pending_request.addr);
                self.set_status(PoolStatus::ConnectionTimeout);
                self.queue_session_lifecycle_listeners(true, self.base_session.state, PoolMessage::ErrConnectionTimeout);
                self.set_null();
            }
    
            return message_sent;
        }

        return false;
    }

    fn create_denominated(&mut self, client_manager: &mut CoinJoinClientManager, balance_to_denominate: u64, dry_run: bool) -> bool {
        if !self.options.enable_coinjoin {
            return false;
        }

        println!("[RUST] CoinJoin: create_denominated, balance_to_denominate: {}", balance_to_denominate);
    
        // NOTE: We do not allow txes larger than 100 kB, so we have to limit number of inputs here.
        // We still want to consume a lot of inputs to avoid creating only smaller denoms though.
        // Knowing that each CTxIn is at least 148 B big, 400 inputs should take 400 x ~148 B = ~60 kB.
        // This still leaves more than enough room for another data of typical CreateDenominated tx.
        let mut vec_tally: Vec<CompactTallyItem> = self.mixing_wallet.borrow_mut().select_coins_grouped_by_addresses(true, true, true, 400);
    
        if vec_tally.is_empty() {
            println!("[RUST] CoinJoinClientSession::CreateDenominated -- SelectCoinsGroupedByAddresses can't find any inputs!\n");
            return false;
        }
    
        // Start from the largest balances first to speed things up by creating txes with larger/largest denoms included
        vec_tally.sort_by(|a, b| b.amount.cmp(&a.amount));
        let create_mixing_collaterals = !self.mixing_wallet.borrow_mut().has_collateral_inputs(true);
        println!("[RUST] CoinJoin: has_collateral_inputs: {}", !create_mixing_collaterals);
    
        for item in vec_tally {
            if !self.create_denominated_with_item(client_manager, &item, balance_to_denominate, create_mixing_collaterals, dry_run) {
                continue;
            }

            return true;
        }
    
        println!("[RUST] CoinJoinClientSession: createDenominated({}) -- failed! ", balance_to_denominate.to_friendly_string());
        false
    }

    fn create_denominated_with_item(
        &mut self,
        client_manager: &mut CoinJoinClientManager,
        tally_item: &CompactTallyItem, 
        balance_to_denominate: u64, 
        create_mixing_collaterals: bool, 
        dry_run: bool
    ) -> bool {
        if !self.options.enable_coinjoin {
            return false;
        }

        println!("[RUST] CoinJoin: create_denominated_with_item");

        // denominated input is always a single one, so we can check its amount directly and return early
        if tally_item.input_coins.len() == 1 && CoinJoin::is_denominated_amount(tally_item.amount) {
            return false;
        }

        let mut tx_builder = TransactionBuilder::new(
            self.mixing_wallet.clone(),
            self.options.chain_type,
            tally_item.clone(),
            dry_run
        );

        println!("[RUST] CoinJoin create_denominated_with_item. Start tx_builder: {}", tx_builder);

        // ****** Add an output for mixing collaterals ************ /

        if create_mixing_collaterals && !tx_builder.add_output(CoinJoin::get_max_collateral_amount()) {
            println!("[RUST] CoinJoinClientSession::CreateDenominatedWithItem -- Failed to add collateral output\n");
            return false;
        }

        // ****** Add outputs for denoms ************ /

        let mut add_final = true;
        let denoms = CoinJoin::get_standard_denominations();
        let mut map_denom_count = HashMap::new();

        for denom_value in denoms {
            map_denom_count.insert(*denom_value, self.mixing_wallet.borrow_mut().count_input_with_amount(*denom_value));
        }

        // Will generate outputs for the createdenoms up to coinjoinmaxdenoms per denom

        // This works in the way creating PS denoms has traditionally worked, assuming enough funds,
        // it will start with the smallest denom then create 11 of those, then go up to the next biggest denom create 11
        // and repeat. Previously, once the largest denom was reached, as many would be created were created as possible and
        // then any remaining was put into a change address and denominations were created in the same manner a block later.
        // Now, in this system, so long as we don't reach COINJOIN_DENOM_OUTPUTS_THRESHOLD outputs the process repeats in
        // the same transaction, creating up to nCoinJoinDenomsHardCap per denomination in a single transaction.
        // let tx_builder = self.tx_builder.borrow_mut();

        let mut balance_to_denominate = balance_to_denominate;

        while tx_builder.could_add_output(CoinJoin::get_smallest_denomination()) && (tx_builder.outputs.len() as i32) < COINJOIN_DENOM_OUTPUTS_THRESHOLD {
            for denom_value in denoms.iter().rev() {
                let mut outputs = 0;

                let mut need_more_outputs = |tx_builder: &TransactionBuilder, balance_to_denom: u64, outputs: i32| {
                    if tx_builder.could_add_output(*denom_value) {
                        if add_final && balance_to_denom > 0 && balance_to_denom < *denom_value {
                            add_final = false; // add final denom only once, only the smallest possible one
                            println!("[RUST] CoinJoinClientSession -- 1 - FINAL - nDenomValue: {}, nBalanceToDenominate: {}, nOutputs: {}, {}",
                                denom_value.to_friendly_string(), balance_to_denom.to_friendly_string(), outputs, tx_builder.to_string());
                            return true;
                        } else if balance_to_denom >= *denom_value {
                            return true;
                        }
                    }
                    
                    return false;
                };

                // add each output up to 11 times or until it can't be added again or until we reach nCoinJoinDenomsGoal
                while need_more_outputs(&tx_builder, balance_to_denominate, outputs) && outputs <= 10 && map_denom_count[denom_value] <  DEFAULT_COINJOIN_DENOMS_GOAL {
                    // Add output and subtract denomination amount
                    if tx_builder.add_output(*denom_value) {
                        outputs += 1;
                        *map_denom_count.entry(*denom_value).or_insert(0) += 1;
                        balance_to_denominate = balance_to_denominate.saturating_sub(*denom_value);
                        println!("[RUST] CoinJoinClientSession -- 2 - nDenomValue: {}, nBalanceToDenominate: {}, nOutputs: {}, {}",
                            denom_value.to_friendly_string(), balance_to_denominate.to_friendly_string(), outputs, tx_builder.to_string());
                    } else {
                        println!("[RUST] CoinJoinClientSession -- 2 - Error: AddOutput failed for nDenomValue: {}, nBalanceToDenominate: {}, nOutputs: {}, {}",
                            denom_value.to_friendly_string(), balance_to_denominate.to_friendly_string(), outputs, tx_builder.to_string());
                        return false;
                    }
                }

                println!("[RUST] CoinJoinClientSession -- 2 - tx_builder.amount_left: {}, balance_to_denominate: {}", tx_builder.amount_left(), balance_to_denominate);
                if tx_builder.amount_left() == 0 || balance_to_denominate == 0 {
                    break;
                }
            }

            let mut finished = true;

            for (denom, count) in &map_denom_count {
                // Check if this specific denom could use another loop, check that there aren't nCoinJoinDenomsGoal of this
                // denom and that our nValueLeft/nBalanceToDenominate is enough to create one of these denoms, if so, loop again.
                if *count < DEFAULT_COINJOIN_DENOMS_GOAL && tx_builder.could_add_output(*denom) && balance_to_denominate >= CoinJoin::get_smallest_denomination() {
                    finished = false;
                    println!("[RUST] CoinJoinClientSession -- 1 - NOT finished - nDenomValue: {}, count: {}, nBalanceToDenominate: {}, {}",
                        denom.to_friendly_string(), count, balance_to_denominate.to_friendly_string(), tx_builder.to_string());
                    break;
                }
                println!("[RUST] CoinJoinClientSession -- 1 - FINISHED - nDenomValue: {}, count: {}, nBalanceToDenominate: {}, {}",
                    denom.to_friendly_string(), count, balance_to_denominate.to_friendly_string(), tx_builder.to_string());
            }

            if finished {
                break;
            }
        }

        // Now that nCoinJoinDenomsGoal worth of each denom have been created or the max number of denoms given the value of the input, do something with the remainder.
        // if (txBuilder.CouldAddOutput(CCoinJoin::GetSmallestDenomination()) && nBalanceToDenominate >= CCoinJoin::GetSmallestDenomination() && txBuilder.CountOutputs() < COINJOIN_DENOM_OUTPUTS_THRESHOLD) {
        if tx_builder.could_add_output(CoinJoin::get_smallest_denomination()) && balance_to_denominate >= CoinJoin::get_smallest_denomination() && (tx_builder.outputs.len() as i32) < COINJOIN_DENOM_OUTPUTS_THRESHOLD {
            let largest_denom_value = denoms[0];
            println!("[RUST] CoinJoinClientSession -- 2 - Process remainder: {}\n", tx_builder.to_string());

            let count_possible_outputs = |amount: u64, tx_builder: &TransactionBuilder| -> u64 {
                let mut vec_outputs: Vec<u64> = Vec::new();
                loop {
                    // Create a potential output
                    vec_outputs.push(amount);
                    if !tx_builder.could_add_outputs(&vec_outputs) || 
                        tx_builder.outputs.len() + vec_outputs.len() > COINJOIN_DENOM_OUTPUTS_THRESHOLD as usize {
                        // If it's not possible to add it due to insufficient amount left or total number of outputs exceeds
                        // COINJOIN_DENOM_OUTPUTS_THRESHOLD, drop the output again and stop trying.
                        vec_outputs.pop();
                        break;
                    }
                }
                vec_outputs.len() as u64
            };

            // Go big to small
            for denom_value in denoms {
                if balance_to_denominate <= 0 {
                    break;
                }
                
                let mut outputs = 0;
                // Number of denoms we can create given our denom and the amount of funds we have left
                let denoms_to_create_value = count_possible_outputs(*denom_value, &tx_builder);
                // Prefer overshooting the target balance by larger denoms (hence `+1`) instead of a more
                // accurate approximation by many smaller denoms. This is ok because when we get here we
                // should have nCoinJoinDenomsGoal of each smaller denom already. Also, without `+1`
                // we can end up in a situation when there is already nCoinJoinDenomsHardCap of smaller
                // denoms, yet we can't mix the remaining nBalanceToDenominate because it's smaller than
                // nDenomValue (and thus denomsToCreateBal == 0), so the target would never get reached
                // even when there is enough funds for that.
                let denoms_to_create_bal = (balance_to_denominate / *denom_value as u64) + 1;
                // Use the smaller value
                let denoms_to_create = denoms_to_create_value.min(denoms_to_create_bal);
                println!("[RUST] CoinJoinClientSession -- 2 - nBalanceToDenominate: {}, nDenomValue: {}, denomsToCreateValue: {}, denomsToCreateBal: {}\n",
                    balance_to_denominate.to_friendly_string(), denom_value.to_friendly_string(), denoms_to_create_value.to_friendly_string(), denoms_to_create_bal.to_friendly_string());

                let mut it = map_denom_count[denom_value];

                for i in 0..denoms_to_create {
                    // Never go above the cap unless it's the largest denom
                    if *denom_value != largest_denom_value && it >= DEFAULT_COINJOIN_DENOMS_HARDCAP {
                        break;
                    }

                    // Increment helpers, add output and subtract denomination amount
                    if tx_builder.add_output(*denom_value) {
                        outputs += 1;
                        it += 1;
                        map_denom_count.insert(*denom_value, it);
                        balance_to_denominate = balance_to_denominate.saturating_sub(*denom_value);
                    } else {
                        println!("[RUST] CoinJoinClientSession -- 2 - Error: AddOutput failed at {}/{}, {}\n", i + 1, denoms_to_create, tx_builder.to_string());
                        break;
                    }

                    println!("[RUST] CoinJoinClientSession -- 2 - denomValue: {}, balanceToDenominate: {}, nOutputs: {}, {}\n",
                        denom_value.to_friendly_string(), balance_to_denominate.to_friendly_string(), outputs, tx_builder.to_string());
                    
                    if (tx_builder.outputs.len() as i32) >= COINJOIN_DENOM_OUTPUTS_THRESHOLD {
                        break;
                    }
                }

                if (tx_builder.outputs.len() as i32) >= COINJOIN_DENOM_OUTPUTS_THRESHOLD {
                    break;
                }
            }
        }

        println!("[RUST] CoinJoinClientSession -- 3 - nBalanceToDenominate: {}, {}\n", balance_to_denominate.to_friendly_string(), tx_builder.to_string());

        for (denom, count) in &map_denom_count {
            println!("[RUST] CoinJoinClientSession -- 3 - DONE - nDenomValue: {}, count: {}\n", denom.to_friendly_string(), count);
        }

        // No reasons to create mixing collaterals if we can't create denoms to mix
        if (create_mixing_collaterals && tx_builder.outputs.len() == 1) || tx_builder.outputs.len() == 0 {
            return false;
        }

        if !dry_run {
            let mut str_result = String::new();
            
            if !tx_builder.commit(&mut str_result, true, self.id) {
                println!("[RUST] CoinJoinClientSession -- 4 - Commit failed: {}\n", str_result);
                return false;
            }

            // use the same nCachedLastSuccessBlock as for DS mixing to prevent race
            client_manager.updated_success_block();
            println!("[RUST] CoinJoinClientSession -- 4: commited CreateDenomination tx, str_result: {}\n", str_result);
        }

        return true;
    }

    fn make_collateral_amounts(&mut self, client_manager: &mut CoinJoinClientManager) -> bool {
        if !self.options.enable_coinjoin {
            return false;
        }

        println!("[RUST] CoinJoin: make_collateral_amounts");

        // NOTE: We do not allow txes larger than 100 kB, so we have to limit number of inputs here.
        // We still want to consume a lot of inputs to avoid creating only smaller denoms though.
        // Knowing that each CTxIn is at least 148 B big, 400 inputs should take 400 x ~148 B = ~60 kB.
        // This still leaves more than enough room for another data of typical MakeCollateralAmounts tx.
        let mut vec_tally = self.mixing_wallet.borrow_mut().select_coins_grouped_by_addresses(false, false, true, 400);

        if vec_tally.is_empty() {
            println!("[RUST] CoinJoinClientSession::MakeCollateralAmounts -- SelectCoinsGroupedByAddresses can't find any inputs!\n");
            return false;
        }

        // Start from the smallest balances first to consume tiny amounts and cleanup UTXO a bit
        vec_tally.sort_by(|a, b| a.amount.cmp(&b.amount));

        // First try to use only non-denominated funds
        for item in &vec_tally {
            if !self.make_collateral_amounts_with_item(client_manager, item, false) {
                continue;
            }

            return true;
        }

        // There should be at least some denominated funds we should be able to break in pieces to continue mixing
        for item in &vec_tally {
            if !self.make_collateral_amounts_with_item(client_manager, item, true) {
                continue;
            }

            return true;
        }

        // If we got here then something is terribly broken actually
        println!("[RUST] CoinJoinClientSession::MakeCollateralAmounts -- ERROR: Can't make collaterals!\n");
        return false;
    }

    fn make_collateral_amounts_with_item(&mut self, client_manager: &mut CoinJoinClientManager, tally_item: &CompactTallyItem, try_denominated: bool) -> bool {
        if !self.options.enable_coinjoin {
            return false;
        }

        println!("[RUST] CoinJoin make_collateral_amounts_with_item: {:?}", tally_item);

        // Denominated input is always a single one, so we can check its amount directly and return early
        if !try_denominated && tally_item.input_coins.len() == 1 && CoinJoin::is_denominated_amount(tally_item.amount) {
            return false;
        }

        // Skip single inputs that can be used as collaterals already
        if tally_item.input_coins.len() == 1 && CoinJoin::is_collateral_amount(tally_item.amount) {
            return false;
        }

        let mut tx_builder = TransactionBuilder::new(
            self.mixing_wallet.clone(),
            self.options.chain_type,
            tally_item.clone(),
            false
        );
        println!("[RUST] CoinJoin make_collateral_amounts_with_item. Start tx_builder {}", tx_builder);
        
        // Skip way too tiny amounts. Smallest we want is minimum collateral amount in a one output tx
        if !tx_builder.could_add_output(CoinJoin::get_collateral_amount()) {
            return false;
        }

        let case; // Just for debug logs

        if tx_builder.could_add_outputs(&[CoinJoin::get_max_collateral_amount(), CoinJoin::get_collateral_amount()]) {
            case = 1;
            // <case1>, see TransactionRecord::decomposeTransaction
            // Out1 == CoinJoin.GetMaxCollateralAmount()
            // Out2 >= CoinJoin.GetCollateralAmount()

            tx_builder.add_output(CoinJoin::get_max_collateral_amount());
            // Note, here we first add a zero amount output to get the remainder after all fees and then assign it
            if tx_builder.add_zero_output() {
                let amount_left = tx_builder.amount_left();
                // If remainder is denominated add one duff to the fee  
                if let Some(out) = tx_builder.outputs.last_mut() {
                    out.update_amount(
                        if CoinJoin::is_denominated_amount(amount_left) { amount_left - DUFFS } else { amount_left },
                        amount_left
                    );
                }
            }
        } else if tx_builder.could_add_outputs(&[CoinJoin::get_collateral_amount(), CoinJoin::get_collateral_amount()]) {
            case = 2;
            // <case2>, see TransactionRecord::decomposeTransaction
            // Out1 CoinJoin.isCollateralAmount()
            // Out2 CoinJoin.isCollateralAmount()

            // First add two outputs to get the available value after all fees
            tx_builder.add_zero_output();
            tx_builder.add_zero_output();

            // Create two equal outputs from the available value. This adds one duff to the fee if txBuilder.GetAmountLeft() is odd.
            let amount_outputs = tx_builder.amount_left() / 2;

            assert!(CoinJoin::is_collateral_amount(amount_outputs));

            let amount_left = tx_builder.amount_left();
            let last_index = tx_builder.outputs.len() - 1;

            if let Some(out1) = tx_builder.outputs.get_mut(last_index) {
                out1.update_amount(amount_outputs, amount_left);
            }

            if let Some(out2) = tx_builder.outputs.get_mut(last_index - 1) {
                out2.update_amount(amount_outputs, amount_left);
            }
        } else { // still at least possible to add one CoinJoin.GetCollateralAmount() output
            case = 3;
            // <case3>, see TransactionRecord::decomposeTransaction
            // Out1 CoinJoin.isCollateralAmount()
            // Out2 Skipped

            tx_builder.add_zero_output();
            let amount_left = tx_builder.amount_left();

            if let Some(out) = tx_builder.outputs.last_mut() {
                out.update_amount(amount_left, amount_left);
                assert!(CoinJoin::is_collateral_amount(out.amount));
            }
        }

        println!("[RUST] CoinJoin: Done with case {}: {}", case, tx_builder);
        println!("[RUST] CoinJoin: is_dust: {}", TransactionBuilder::is_dust(tx_builder.amount_left()));
        assert!(TransactionBuilder::is_dust(tx_builder.amount_left()));

        let mut str_result = String::new();

        if !tx_builder.commit(&mut str_result, false, self.id) {
            println!("[RUST] CoinJoin: Commit failed: {}", str_result);
            return false;
        }

        client_manager.updated_success_block();
        println!("[RUST] CoinJoin: commited MakeCollateralInputs tx, str_result: {}", str_result);

        return true;
    }


    pub fn set_status(&mut self, pool_status: PoolStatus) {
        self.str_auto_denom_result = CoinJoin::get_status_message(pool_status).to_string();

        if pool_status.is_error() {
            println!("[RUST] CoinJoin error: {}", self.str_auto_denom_result);
        } else if pool_status.is_warning() {
            println!("[RUST] CoinJoin warning: {}", self.str_auto_denom_result);
        } else {
            println!("[RUST] CoinJoin: {}", self.str_auto_denom_result);
        }

        self.base_session.status = pool_status;
    
        if pool_status.should_stop() {
            println!("[RUST] CoinJoin: Session has nothing to do: {:?}", pool_status);
            
            if pool_status.is_error() {
                println!("[RUST] CoinJoin: Session has an error: {:?}", pool_status);
            }
            
            self.has_nothing_to_do = true;
        }
    }

    pub fn check_timeout(&mut self) -> bool {
        match self.base_session.state {
            PoolState::Idle => return false,
            PoolState::Error => {
                let current_time = SystemTime::now().duration_since(UNIX_EPOCH).unwrap().as_secs();
                if self.base_session.time_last_successful_step + 10 >= current_time {
                    // reset after being in POOL_STATE_ERROR for 10 or more seconds
                    println!("[RUST] CoinJoin: resetting session {}", self.id);
                    self.set_null();
                }
                return false;
            },
            _ => {}
        }

        let lag_time = 10; // give the server a few extra seconds before resetting.
        let timeout = match self.base_session.state {
            PoolState::Signing => COINJOIN_SIGNING_TIMEOUT,
            _ => COINJOIN_QUEUE_TIMEOUT,
        };
        
        let current_time = SystemTime::now().duration_since(UNIX_EPOCH).unwrap().as_secs();
        let is_timeout = current_time >= self.base_session.time_last_successful_step + timeout + lag_time;

        if !is_timeout {
            return false;
        }

        println!("[RUST] CoinJoin connect: {} {} timed out ({})", 
                 if self.base_session.state == PoolState::Signing { "Signing at session" } else { "Session" }, 
                 self.id, timeout);
        println!("[RUST] CoinJoin connect timeout, last successful step: {}, current time: {}", self.base_session.time_last_successful_step, current_time);

        self.queue_session_lifecycle_listeners(true, self.base_session.state, PoolMessage::ErrTimeout);
        self.base_session.state = PoolState::Error;
        self.set_status(PoolStatus::Timeout);
        self.unlock_coins();
        self.key_holder_storage.return_all();
        let current_time = SystemTime::now().duration_since(UNIX_EPOCH).unwrap().as_secs();
        self.base_session.time_last_successful_step = current_time;
        self.str_last_message = CoinJoin::get_message_by_id(PoolMessage::ErrSession).to_string();

        return true;
    }

    // pub fn is_mixing_fee_tx(&self, tx_id: &UInt256) -> bool {
    //     return self.collateral_session_map.contains_key(&tx_id);
    // }

    // TODO:
    // public void processTransaction(Transaction tx) {
    //     log.info(COINJOIN_EXTRA, "processing tx of {}: {}", tx.getValue(mixingWallet), tx.getTxId());
    //     if (collateralSessionMap.containsKey(tx.getTxId())) {
    //         queueTransactionListeners(tx, collateralSessionMap.get(tx.getTxId()), CoinJoinTransactionType.MixingFee);
    //     }
    // }

    fn unlock_coins(&mut self) {
        if !self.options.enable_coinjoin {
            return;
        }

        // TODO (DashJ): should we wait here? check Dash Core code

        for outpoint in &self.outpoint_locked {
            self.mixing_wallet.borrow_mut().unlock_coin(outpoint);
        }

        self.outpoint_locked.clear();
    }

    fn set_null(&mut self) {
        if let Some(dmn) = self.mixing_masternode.clone() {
            if self.mixing_wallet.borrow().is_masternode_or_disconnect_requested(dmn.socket_address) {
                if !self.mixing_wallet.borrow().disconnect_masternode(dmn.socket_address) {
                    println!("[RUST] CoinJoin: not closing existing masternode: {}", dmn.socket_address);
                }
            } else {
                println!("[RUST] CoinJoin: not closing masternode since it is not found: {}", dmn.socket_address);
            }
        }

        println!("[RUST] CoinJoin peers: mixing_masternode to None");
        self.mixing_masternode = None;
        self.pending_dsa_request = None;
        self.base_session.set_null();
    }

    fn create_collateral_transaction(&mut self, str_reason: &mut String) -> bool {
        println!("[RUST] CoinJoinClientSession::create_collateral_transaction");
        
        let mut coin_control = CoinControl::new();
        coin_control.coin_type = CoinType::OnlyCoinJoinCollateral;
        let coins = self.mixing_wallet.borrow_mut().available_coins(true, coin_control);

        if coins.is_empty() {
            str_reason.push_str("CoinJoin requires a collateral transaction and could not locate an acceptable input!");
            return false;
        }

        let mut rng = rand::thread_rng();
        let txout = &coins[rng.gen_range(0..coins.len())];
        let inputs = vec![TransactionInput {
            input_hash: txout.tx_outpoint.hash,
            index: txout.tx_outpoint.index,
            script: None,
            signature: Some(Vec::new()),
            sequence: TXIN_SEQUENCE
        }];
        println!("[RUST] CoinJoin: checking inputs: {:?}", inputs);
        let mut tx_collateral = Transaction {
            inputs: inputs,
            outputs: Vec::new(),
            lock_time: 0,
            version: 1,
            tx_hash: None,
            tx_type: TransactionType::Classic,
            payload_offset: 0,
            block_height: TX_UNCONFIRMED as u32
        };

        // pay collateral charge in fees
        // NOTE: no need for protobump patch here,
        // CCoinJoin::IsCollateralAmount in GetCollateralTxDSIn should already take care of this
        if txout.output.amount >= CoinJoin::get_collateral_amount() * 2 {
            // make our change address
            let mut reserve_destination = ReserveDestination::new(self.mixing_wallet.clone());
            
            if let Some(dest) = reserve_destination.get_reserved_destination(true) {
                reserve_destination.keep_destination();
                // return change
                tx_collateral.outputs.push(
                    TransactionOutput {
                        amount: txout.output.amount.saturating_sub(CoinJoin::get_collateral_amount()),
                        script: Some(dest),
                        address: None
                    }
                );
            }
        } else { // txout.nValue < CCoinJoin::GetCollateralAmount() * 2
            // create dummy data output only and pay everything as a fee
            tx_collateral.outputs.push(
                TransactionOutput {
                    amount: 0,
                    script: Some(vec![OP_RETURN.into_u8()]),
                    address: None
                }
            );
        }

        println!("[RUST] CoinJoin: sign collateral: {:?}", tx_collateral);
        if let Some(signed_tx) = self.mixing_wallet.borrow().sign_transaction(&tx_collateral, false) {
            if let Some(tx_id) = signed_tx.tx_hash {
                self.tx_my_collateral = Some(signed_tx);
                self.is_my_collateral_valid = true;

                if !self.collateral_session_map.contains_key(&tx_id) {
                    self.collateral_session_map.insert(tx_id, 0);
                }
            }

            return true;
        }

        println!("[RUST] CoinJoin: Unable to sign collateral transaction!");
        str_reason.push_str("Unable to sign collateral transaction!");

        return false;
    }

    fn join_existing_queue(&mut self, client_manager: &mut CoinJoinClientManager, balance_needs_anonymized: u64) -> bool {
        println!("[RUST] CoinJoin dsq: join_existing_queue");

        if !self.options.enable_coinjoin {
            return false;
        }

        let mn_list = client_manager.get_mn_list();// TODO: at_chain_tip ?
        let queue_manager_rc = self.queue_manager.clone();
        let mut queue_manager = queue_manager_rc.borrow_mut();
        let mut dsq_option = queue_manager.get_queue_item_and_try();
        println!("[RUST] CoinJoin dsq try item: {:?}", dsq_option);

        while let Some(dsq) = dsq_option.clone() {
            let dmn = mn_list.masternode_for(dsq.pro_tx_hash.reversed());
            println!("[RUST] CoinJoin dsq masternode is some: {}", dmn.is_some());

            match (dmn, self.tx_my_collateral.clone()) {
                (None, _) => {
                    println!("[RUST] CoinJoin: dsq masternode is not in masternode list, masternode={}", dsq.pro_tx_hash);
                    dsq_option = queue_manager.get_queue_item_and_try();
                    continue;
                },
                (Some(dmn), Some(tx)) => {
                    println!("[RUST] CoinJoin dsq: trying existing queue: {:?}", dsq);

                    let mut vec_tx_dsin_tmp = Vec::new();

                    if !self.mixing_wallet.borrow_mut().select_tx_dsins_by_denomination(dsq.denomination, balance_needs_anonymized, &mut vec_tx_dsin_tmp) {
                        println!("[RUST] CoinJoin dsq: couldn't match denomination {} ({})", dsq.denomination, CoinJoin::denomination_to_string(dsq.denomination));
                        dsq_option = queue_manager.get_queue_item_and_try();
                        continue;
                    }

                    client_manager.add_used_masternode(dsq.pro_tx_hash);

                    if self.mixing_wallet.borrow().is_masternode_or_disconnect_requested(dmn.socket_address) {
                        println!("[RUST] CoinJoin dsq: skipping masternode connection, addr={}", dmn.socket_address);
                        dsq_option = queue_manager.get_queue_item_and_try();
                        continue;
                    }

                    self.base_session.session_denom = dsq.denomination;
                    self.mixing_masternode = Some(dmn.clone());
                    println!("[RUST] CoinJoin dsq: set pending dsa for {}", dmn.socket_address);
                    self.pending_dsa_request = Some(PendingDsaRequest::new(
                        dmn.socket_address,
                        CoinJoinAcceptMessage::new(
                                self.base_session.session_denom,
                                tx
                            )
                    ));
                    self.mixing_wallet.borrow_mut().add_pending_masternode(dmn.provider_registration_transaction_hash, self.id);
                    self.base_session.state = PoolState::Queue;
                    let current_time = SystemTime::now().duration_since(UNIX_EPOCH).unwrap().as_secs();
                    self.base_session.time_last_successful_step = current_time;
                    println!("[RUST] CoinJoin dsq: join existing queue -> pending connection, sessionDenom: {} ({}), addr={}",
                             self.base_session.session_denom, CoinJoin::denomination_to_string(self.base_session.session_denom), dmn.socket_address);
                    self.set_status(PoolStatus::Connecting);
                    self.joined = true;
                    return true;
                }
                (Some(_), None) => {
                    println!("[RUST] CoinJoin dsq: tx_collateral is missing");
                }
            }
        }

        self.set_status(PoolStatus::WarnNoMixingQueues);
        return false;
    }

    fn start_new_queue(&mut self, client_manager: &mut CoinJoinClientManager, balance_needs_anonymized: u64) -> bool {
        println!("[RUST] CoinJoin dsa: start_new_queue");

        if !self.options.enable_coinjoin {
            return false;
        }
        if balance_needs_anonymized <= 0 {
            return false;
        }

        let mut tries = 0;
        let mn_list = client_manager.get_mn_list();
        let mn_count = mn_list.masternodes.values().filter(|x| x.is_valid).count();
        let mut set_amounts = HashSet::new();

        if !self.mixing_wallet.borrow_mut().select_denominated_amounts(balance_needs_anonymized, &mut set_amounts) {
            if !self.last_create_denominated_result {
                self.set_status(PoolStatus::ErrNoInputs);
            }
            return false;
        }

        while tries < 10 {
            let dmn = client_manager.get_random_not_used_masternode();

            match dmn {
                None => {
                    self.set_status(PoolStatus::ErrMasternodeNotFound);
                    return false;
                },
                Some(dmn) => {
                    client_manager.add_used_masternode(dmn.provider_registration_transaction_hash);
                    
                    {
                        let metadata_manager = &mut self.queue_manager.borrow_mut().masternode_metadata_manager;
                        let last_dsq = metadata_manager.get_meta_info(dmn.provider_registration_transaction_hash, true).unwrap().last_dsq;
                        let dsq_threshold = metadata_manager.get_dsq_threshold(dmn.provider_registration_transaction_hash, mn_count as u64);
                        
                        if last_dsq != 0 && dsq_threshold > metadata_manager.dsq_count {
                            println!("[RUST] CoinJoin: warning: Too early to mix on this masternode! masternode={} addr={} nLastDsq={} nDsqThreshold={} nDsqCount={}",
                                    dmn.provider_registration_transaction_hash, dmn.socket_address, last_dsq, dsq_threshold, metadata_manager.dsq_count);
                            tries += 1;
                            continue;
                        }

                        if self.mixing_wallet.borrow_mut().is_masternode_or_disconnect_requested(dmn.socket_address) {
                            println!("[RUST] CoinJoin: warning: skipping masternode connection, addr={}", dmn.socket_address);
                            tries += 1;
                            continue;
                        }
                    }

                    println!("[RUST] CoinJoin: attempt {} connection to masternode {}, protx: {}", tries + 1, dmn.socket_address, dmn.provider_registration_transaction_hash);

                    while self.base_session.session_denom == 0 {
                        for amount in &set_amounts {
                            if set_amounts.len() > 1 && rand::random::<bool>() {
                                continue;
                            }
                            self.base_session.session_denom = CoinJoin::amount_to_denomination(*amount);
                            break;
                        }
                    }

                    self.mixing_masternode = Some(dmn.clone());
                    self.mixing_wallet.borrow_mut().add_pending_masternode(dmn.provider_registration_transaction_hash, self.id);
                    println!("[RUST] CoinJoin dsa: set pending dsa for {}", dmn.socket_address);
                    self.pending_dsa_request = Some(PendingDsaRequest::new(
                        dmn.socket_address,
                        CoinJoinAcceptMessage::new(
                            self.base_session.session_denom,
                            self.tx_my_collateral.clone().unwrap()
                        )
                    ));
                    self.base_session.state = PoolState::Queue;
                    let current_time = SystemTime::now().duration_since(UNIX_EPOCH).unwrap().as_secs();
                    self.base_session.time_last_successful_step = current_time;
                    println!("[RUST] CoinJoin: start new queue -> pending connection, sessionDenom: {} ({}), addr={}",
                            self.base_session.session_denom, CoinJoin::denomination_to_string(self.base_session.session_denom), dmn.socket_address);
                    self.mixing_wallet.borrow_mut().start_manager_async();
                    self.set_status(PoolStatus::Connecting);
                    self.joined = false;
                    
                    return true;
                }
            }
        }
        self.str_auto_denom_result = "Failed to start a new mixing queue".to_string();
        return false;
    }

    /// As a client, submit part of a future mixing transaction to a Masternode to start the process
    pub fn submit_denominate(&mut self) -> bool {
        println!("[RUST] CoinJoin dsi: submit_denominate");
        let mut str_error = String::new();
        let mut vec_tx_dsin = Vec::new();
        let mut vec_psin_out_pairs_tmp = Vec::new();

        if !self.select_denominate(&mut str_error, &mut vec_tx_dsin) {
            println!("[RUST] CoinJoin dsi: SelectDenominate failed, error: {}", str_error);
            return false;
        }

        println!("[RUST] CoinJoin dsi: submit_denominate count: {}", vec_tx_dsin.len());

        let mut vec_inputs_by_rounds = Vec::new();
        let rounds = self.options.coinjoin_rounds;
        let random_rounds = self.options.coinjoin_random_rounds;
        println!("[RUST] CoinJoin dsi: submit_denominate rounds: {} random_rounds: {}", rounds, random_rounds);

        for i in 0..(rounds + random_rounds) {
            if self.prepare_denominate(i, i, &mut str_error, &vec_tx_dsin, &mut vec_psin_out_pairs_tmp, true) {
                println!("[RUST] CoinJoin dsi: Running CoinJoin denominate for {} rounds, success", i);
                vec_inputs_by_rounds.push((i, vec_psin_out_pairs_tmp.len()));
            } else {
                println!("[RUST] CoinJoin dsi: Running CoinJoin denominate for {} rounds, error: {}", i, str_error);
            }
        }

        // more inputs first, for equal input count prefer the one with fewer rounds
        vec_inputs_by_rounds.sort_by(|a, b| b.1.cmp(&a.1).then(a.0.cmp(&b.0)));

<<<<<<< HEAD
=======
        println!("[RUST] CoinJoin dsi: prepareDenominate1 count: {}", vec_psin_out_pairs_tmp.len());
>>>>>>> 1b3bdfcc
        println!("[RUST] CoinJoin dsi: vecInputsByRounds(size={}) for denom {}", vec_inputs_by_rounds.len(), self.base_session.session_denom);
        for pair in &vec_inputs_by_rounds {
            println!("[RUST] CoinJoin dsi: vecInputsByRounds: rounds: {}, inputs: {}", pair.0, pair.1);
        }

        let rounds = vec_inputs_by_rounds[0].0;

        if self.prepare_denominate(rounds, rounds, &mut str_error, &vec_tx_dsin, &mut vec_psin_out_pairs_tmp, false) {
<<<<<<< HEAD
=======
            println!("[RUST] CoinJoin dsi: prepareDenominate2 count: {}", vec_psin_out_pairs_tmp.len());
>>>>>>> 1b3bdfcc
            println!("[RUST] CoinJoin dsi: Running CoinJoin denominate for {} rounds, success", rounds);
            return self.send_denominate(vec_psin_out_pairs_tmp);
        }

        // We failed? That's strange but let's just make final attempt and try to mix everything
        if self.prepare_denominate(0, self.options.coinjoin_rounds - 1, &mut str_error, &vec_tx_dsin, &mut vec_psin_out_pairs_tmp, false) {
            println!("[RUST] CoinJoin dsi: Running CoinJoin denominate for all rounds, success");
<<<<<<< HEAD
=======
            println!("[RUST] CoinJoin dsi: prepareDenominate3 count: {}", vec_psin_out_pairs_tmp.len());
>>>>>>> 1b3bdfcc
            return self.send_denominate(vec_psin_out_pairs_tmp);
        }

        // Should never actually get here but just in case
        println!("[RUST] CoinJoin dsi: Running CoinJoin denominate for all rounds, error: {}", str_error);
        self.str_auto_denom_result = str_error;
        
        return false;
    }

    /// step 0: select denominated inputs and txouts
    fn select_denominate(&mut self, str_error_ret: &mut String, vec_tx_dsin_ret: &mut Vec<CoinJoinTransactionInput>) -> bool {
        if !self.options.enable_coinjoin {
            return false;
        }

        // if sm_wallet.IsLocked(true) { TODO: recheck
        //     str_error_ret.push_str("Wallet locked, unable to create transaction!");
        //     return false;
        // }

        if self.base_session.entries.len() > 0 {
            str_error_ret.push_str("Already have pending entries in the CoinJoin pool ");
            return false;
        }

        vec_tx_dsin_ret.clear();
        let selected = self.mixing_wallet.borrow_mut().select_tx_dsins_by_denomination(
            self.base_session.session_denom, 
            CoinJoin::max_pool_amount(), 
            vec_tx_dsin_ret
        );

        if !selected {
            str_error_ret.push_str(
                &format!("Can't select current denominated inputs: {} for session {} ",
                    CoinJoin::denomination_to_amount(self.base_session.session_denom).to_friendly_string(), self.base_session.session_id)
            );
            
            for input in vec_tx_dsin_ret.iter() {
                str_error_ret.push_str(&format!("\n{:?} ", input));
            }

            return false;
        }

        return true;
    }

    /// step 1: prepare denominated inputs and outputs
    fn prepare_denominate(
        &mut self, 
        min_rounds: i32, 
        max_rounds: i32, 
        str_error_ret: &mut String,
        vec_tx_dsin: &Vec<CoinJoinTransactionInput>, 
        vec_psin_out_pairs_ret: &mut Vec<(CoinJoinTransactionInput, TransactionOutput)>, 
        dry_run: bool
    ) -> bool {
        if !CoinJoin::is_valid_denomination(self.base_session.session_denom) {
            str_error_ret.push_str("Incorrect session denom");
            return false;
        }
        let denom_amount = CoinJoin::denomination_to_amount(self.base_session.session_denom);

        let mut steps = 0;
        vec_psin_out_pairs_ret.clear();

        for entry in vec_tx_dsin.iter() {
            if steps >= COINJOIN_ENTRY_MAX_SIZE {
                break;
            }

            if entry.rounds < min_rounds || entry.rounds > max_rounds {
                continue;
            }

            let script_denom;
            if dry_run {
                script_denom = Some(vec![]);
            } else {
                // randomly skip some inputs when we have at least one of the same denom already
                if steps >= 1 && rand::thread_rng().gen_range(0..5) == 0 {
                    steps += 1;
                    continue;
                }

                script_denom = self.key_holder_storage.add_key(self.mixing_wallet.clone());
            }
            vec_psin_out_pairs_ret.push((entry.clone(), TransactionOutput { amount: denom_amount as u64, script: script_denom, address: None } ));
            steps += 1;
        }

        if vec_psin_out_pairs_ret.is_empty() {
            self.key_holder_storage.return_all();
            str_error_ret.push_str("Can't prepare current denominated outputs");
            return false;
        }

        if !dry_run {
            for pair in vec_psin_out_pairs_ret.iter() {
                self.mixing_wallet.borrow_mut().lock_coin(pair.0.outpoint());
                self.outpoint_locked.push(pair.0.outpoint());
            }
        }

        true
    }

    /// step 2: send denominated inputs and outputs prepared in step 1
    fn send_denominate(&mut self, vec_psin_out_pairs: Vec<(CoinJoinTransactionInput, TransactionOutput)>) -> bool {
        if self.tx_my_collateral.is_none() || self.tx_my_collateral.as_ref().unwrap().inputs.is_empty() {
            println!("[RUST] CoinJoin dsi: -- CoinJoin collateral not set");
            return false;
        }

        // we should already be connected to a Masternode
        if self.base_session.session_id == 0 {
            println!("[RUST] CoinJoin dsi: No Masternode has been selected yet.");
            self.unlock_coins();
            self.key_holder_storage.return_all();
            self.set_null();

            return false;
        }

        self.base_session.state = PoolState::AcceptingEntries;
        self.str_auto_denom_result = String::new();

        println!("[RUST] CoinJoin dsi: -- Added transaction to pool.");

        let mut tx = Transaction {  // for debug purposes only
            inputs: vec![],
            outputs: vec![],
            lock_time: 0,
            version: 0,
            tx_hash: None,
            tx_type: TransactionType::Classic,
            payload_offset: 0,
            block_height: 0,
        };
        let mut vec_tx_dsin_tmp = Vec::new();
        let mut vec_tx_out_tmp = Vec::new();

        for pair in vec_psin_out_pairs {
            vec_tx_dsin_tmp.push(pair.0.txin.clone());
            vec_tx_out_tmp.push(pair.1.clone());
            tx.inputs.push(pair.0.txin);
            tx.outputs.push(pair.1);
        }

        println!("[RUST] CoinJoin dsi: -- Submitting partial tx {:?} to session {}", tx, self.base_session.session_id);

        // Store our entry for later use
        let entry = CoinJoinEntry {
            mixing_inputs: vec_tx_dsin_tmp, 
            mixing_outputs: vec_tx_out_tmp, 
            tx_collateral: self.tx_my_collateral.as_ref().unwrap().clone() 
        };
        self.base_session.entries.push(entry.clone());
        self.relay(&entry);
        let current_time = SystemTime::now().duration_since(UNIX_EPOCH).unwrap().as_secs();
        self.base_session.time_last_successful_step = current_time;

        return true;
    }

    fn relay(&self, entry: &CoinJoinEntry) {
<<<<<<< HEAD
        if let Some(mn) = self.mixing_masternode.clone() {
=======
        if let Some(mn) = self.mixing_masternode.as_ref() {
>>>>>>> 1b3bdfcc
            println!("[RUST] CoinJoin dsi: Sending {:?} to {}", entry, self.base_session.session_id);

            let mut buffer = vec![];
            entry.consensus_encode(&mut buffer).unwrap();

            if !self.mixing_wallet.borrow_mut().send_message(buffer, entry.get_message_type(), &mn.socket_address, true) {
                println!("[RUST] CoinJoin dsi: failed to send to {} CoinJoinEntry: {:?}", mn.socket_address, entry);
            }
        }
    }

    pub fn process_message(&mut self, peer: &SocketAddress, message: &CoinJoinMessage) -> bool {
        match message {
            CoinJoinMessage::StatusUpdate(status_update) => {
                self.process_status_update(peer, status_update);
                return false;
            },
            CoinJoinMessage::FinalTransaction(final_tx) => {
                self.process_final_transaction(peer, final_tx);
                return false;
            },
            CoinJoinMessage::Complete(complete) => {
                return self.process_complete(peer, complete);
            },
            _ => { return false }
        }
    }

    fn process_status_update(&mut self, peer: &SocketAddress, status_update: &CoinJoinStatusUpdate) {
        if self.mixing_masternode.is_none() {
            println!("[RUST] CoinJoin: mixingMasternode is None, ignoring status update");
            return;
        }

        if self.mixing_masternode.as_ref().unwrap().socket_address != *peer {
            return;
        }

        self.process_pool_state_update(peer, status_update);
    }

    /// Process Masternode updates about the progress of mixing
    fn process_pool_state_update(&mut self, peer: &SocketAddress, status_update: &CoinJoinStatusUpdate) {
        println!("[RUST] CoinJoin: status update received: {:?} from {}", status_update, peer);

        // do not update state when mixing client state is one of these
        if self.base_session.state == PoolState::Idle || self.base_session.state == PoolState::Error {
            return;
        }
        
        if status_update.pool_state < PoolState::pool_state_min() || status_update.pool_state > PoolState::pool_state_max() {
            println!("[RUST] CoinJoin session: statusUpdate.state is out of bounds: {:?}", status_update.pool_state);
            return;
        }

        if status_update.message_id < PoolMessage::msg_pool_min() || status_update.message_id > PoolMessage::msg_pool_max() {
            println!("[RUST] CoinJoin session: statusUpdate.nMessageID is out of bounds: {:?}", status_update.message_id);
            return;
        }

        let mut str_message_tmp = CoinJoin::get_message_by_id(status_update.message_id).to_string();
        self.str_auto_denom_result = format!("Masternode: {}", str_message_tmp);

        match status_update.status_update {
            PoolStatusUpdate::Rejected => {
                println!("[RUST] CoinJoin session: rejected by Masternode {}: {}", peer, str_message_tmp);
                self.base_session.state = PoolState::Error;
                self.unlock_coins();
                self.key_holder_storage.return_all();

                match status_update.message_id {
                    PoolMessage::ErrInvalidCollateral => {
                        if let Some(collateral) = &self.tx_my_collateral {
                            println!("[RUST] CoinJoin: collateral invalid: {}", self.coinjoin.borrow().is_collateral_valid(collateral, true));
                        } else {
                            println!("[RUST] CoinJoin: collateral invalid, tx_my_collateral is None");
                        }

                        self.is_my_collateral_valid = false;
                        self.set_null(); // for now lets disconnect.  TODO(DashJ): Why is the collateral invalid?
                    },
                    _ => {
                        println!("[RUST] CoinJoin: rejected for other reasons");
                    }
                }
                let current_time = SystemTime::now().duration_since(UNIX_EPOCH).unwrap().as_secs();
                self.base_session.time_last_successful_step = current_time;
                self.str_last_message = str_message_tmp;
            },
            PoolStatusUpdate::Accepted => {
                if let Some(collateral) = &self.tx_my_collateral {
                    if self.base_session.state == status_update.pool_state && 
                        status_update.pool_state == PoolState::Queue && 
                        self.base_session.session_id == 0 &&
                        status_update.session_id != 0
                    {
                        // new session id should be set only in POOL_STATE_QUEUE state
                        self.base_session.session_id = status_update.session_id;
                        self.collateral_session_map.insert(collateral.tx_hash.unwrap(), status_update.session_id);
                        self.base_session.time_last_successful_step = SystemTime::now().duration_since(UNIX_EPOCH).unwrap().as_secs();
                        str_message_tmp = format!("{} Set SID to {}", str_message_tmp, status_update.session_id);
                        self.queue_session_lifecycle_listeners(false, self.base_session.state, PoolMessage::MsgSuccess);
                    }

                    println!("[RUST] CoinJoin: session: accepted by Masternode: {}", str_message_tmp);
                } else {
                    println!("[RUST] CoinJoin: collateral accepted but tx_my_collateral is None");
                }
            }
        }
    }

    fn process_complete(& mut self, peer: &SocketAddress, complete_message: &CoinJoinCompleteMessage) -> bool {
        println!("[RUST] CoinJoin dsc: process_complete");

        if self.mixing_masternode.is_none() {
            return false;
        }

        if self.mixing_masternode.as_ref().unwrap().socket_address != *peer {
            return false;
        }

        if complete_message.msg_message_id < PoolMessage::msg_pool_min() || complete_message.msg_message_id > PoolMessage::msg_pool_max() {
            println!("[RUST] CoinJoin DSCOMPLETE: msgID is out of bounds: {:?}", complete_message.msg_message_id);
            return false;
        }

        if self.base_session.session_id != complete_message.msg_session_id {
            println!("[RUST] CoinJoin DSCOMPLETE: message doesn't match current CoinJoin session: SID: {}  msgID: {}  ({})",
                    self.base_session.session_id, complete_message.msg_session_id, CoinJoin::get_message_by_id(complete_message.msg_message_id));
            return false;
        }

        println!("[RUST] CoinJoin DSCOMPLETE: msgSID {}  msg {:?} ({})", complete_message.msg_session_id,
                 complete_message.msg_message_id, CoinJoin::get_message_by_id(complete_message.msg_message_id));

        return self.completed_transaction(complete_message.msg_message_id);
    }

    fn completed_transaction(&mut self, message_id: PoolMessage) -> bool {
        if message_id == PoolMessage::MsgSuccess {
            println!("[RUST] CoinJoin dsc: completedTransaction -- success");
            // queueSessionCompleteListeners(getState(), MSG_SUCCESS); TODO
            self.key_holder_storage.keep_all();
            return true;
        } else {
            println!("[RUST] CoinJoin dsc: completedTransaction -- error");
            self.key_holder_storage.return_all();
        }

        self.unlock_coins();
        self.set_null();
        self.set_status(PoolStatus::Complete);
        self.str_last_message = CoinJoin::get_message_by_id(message_id).to_string();

        return false;
    }

    fn process_final_transaction(&mut self, peer: &SocketAddress, final_tx: &CoinJoinFinalTransaction) {
        println!("[RUST] CoinJoin dsf: process_final_transaction");

        if self.mixing_masternode.is_none() {
            return;
        }

        if self.mixing_masternode.as_ref().unwrap().socket_address != *peer {
            return;
        }

        if self.base_session.session_id != final_tx.msg_session_id {
            println!("[RUST] CoinJoin dsf: DSFINALTX: message doesn't match current CoinJoin session: sessionID: {}  msgSessionID: {}",
                    self.base_session.session_id, final_tx.msg_session_id);
            return;
        }

        println!("[RUST] CoinJoin dsf: DSFINALTX: txNew {:?}", final_tx.tx); /* Continued */

        // check to see if input is spent already? (and probably not confirmed)
        self.sign_final_transaction(&final_tx.tx, peer);
    }

    /// As a client, check and sign the final transaction
    fn sign_final_transaction(&mut self, final_transaction_new: &Transaction, peer: &SocketAddress) {
        println!("[RUST] CoinJoin dsf: sign_final_transaction");

        if !self.options.enable_coinjoin {
            return;
        }

        if self.mixing_masternode.is_none() {
            return;
        }

        let mut final_mutable_transaction = final_transaction_new.clone();
        // TODO: DashJ has a lot of code here to connect inputs, might be not nessesary in our case
        println!("[RUST] CoinJoin dsf: finalMutableTx {:?}", final_mutable_transaction);

        // STEP 1: check final transaction general rules

        // Make sure it's BIP69 compliant
        final_mutable_transaction.inputs.sort_by(Self::compare_input_bip69);
        final_mutable_transaction.outputs.sort_by(Self::compare_output_bip69);

        if UInt256::sha256d(final_mutable_transaction.to_data()) != UInt256::sha256d(final_transaction_new.to_data()) {
            println!("[RUST] CoinJoin dsf: ERROR! Masternode {} is not BIP69 compliant!", self.mixing_masternode.as_ref().unwrap().provider_registration_transaction_hash);
            self.unlock_coins();
            self.key_holder_storage.return_all();
            self.set_null();
            return;
        }

        // Make sure all inputs/outputs are valid
        let is_valid_ins_outs = self.base_session.is_valid_in_outs(&final_mutable_transaction.inputs, &final_mutable_transaction.outputs);

        if !is_valid_ins_outs.result {
            println!("[RUST] CoinJoin dsf: ERROR! IsValidInOuts() failed: {}", CoinJoin::get_message_by_id(is_valid_ins_outs.message_id));
            self.unlock_coins();
            self.key_holder_storage.return_all();
            self.set_null();
            return;
        }

        // STEP 2: make sure our own inputs/outputs are present, otherwise refuse to sign
        let mut coins = vec![];

        for entry in &self.base_session.entries {
            // Check that the final transaction has all our outputs
            for txout in &entry.mixing_outputs {
                let found = final_mutable_transaction.outputs.iter().any(|txout_final| 
                    txout_final.amount == txout.amount && txout_final.script == txout.script
                );
                
                if !found {
                    // Something went wrong and we'll refuse to sign. It's possible we'll be charged collateral. But that's
                    // better than signing if the transaction doesn't look like what we wanted.
                    println!("[RUST] CoinJoin dss: an output is missing, refusing to sign! txout={:?}", txout);
                    self.unlock_coins();
                    self.key_holder_storage.return_all();
                    self.set_null();
                    return;
                }
            }
        
            for txin in &entry.mixing_inputs {
                /* Sign my transaction and all outputs */
                let mut my_input_index: Option<usize> = None;

                for (i, txin_final) in final_mutable_transaction.inputs.iter().enumerate() {
                    if txin_final.input_hash == txin.input_hash && txin_final.index == txin.index {
                        my_input_index = Some(i);
                        break;
                    }
                }

                if let Some(index) = my_input_index {
                    let input = final_mutable_transaction.inputs[index].clone();
                    println!("[RUST] CoinJoin dss: found my input at {}, hash: {}, index: {}", index, input.input_hash.short_hex(), input.index);
                    // add a pair with an empty value
                    coins.push(input);
                } else {
                    // Can't find one of my own inputs, refuse to sign. It's possible we'll be charged collateral. But that's
                    // better than signing if the transaction doesn't look like what we wanted.
                    println!("[RUST] CoinJoin dss: missing input! txdsin={:?}", txin);
                    self.unlock_coins();
                    self.key_holder_storage.return_all();
                    self.set_null();
                    return;
                }
            }
        }

        let signed_tx = self.mixing_wallet.borrow_mut().sign_transaction(&final_mutable_transaction, true);

        if let Some(tx) = signed_tx {
            let mut signed_inputs = vec![];
            
            for txin in &tx.inputs {
                if coins.iter().any(|coin| coin.input_hash == txin.input_hash && coin.index == txin.index) {
                    signed_inputs.push(txin.clone());
                }
            }

            if signed_inputs.is_empty() {
                println!("[RUST] CoinJoin dss: can't sign anything!");
                self.unlock_coins();
                self.key_holder_storage.return_all();
                self.set_null();
                return;
            }

            // push all of our signatures to the Masternode
<<<<<<< HEAD
            println!("[RUST] CoinJoin dss: pushing signed inputs to the masternode, finalMutableTransaction={:?}", final_mutable_transaction);
            let message = CoinJoinSignedInputs {
                inputs: signed_inputs
            };
=======
            let message = CoinJoinSignedInputs { inputs: signed_inputs };
            println!("[RUST] CoinJoin dss: pushing signed inputs to the masternode, CoinJoinSignedInputs={:?}", message);
>>>>>>> 1b3bdfcc
            let mut buffer = vec![];
            message.consensus_encode(&mut buffer).unwrap();
            self.mixing_wallet.borrow_mut().send_message(buffer, message.get_message_type(), peer, true);
            self.base_session.state = PoolState::Signing;
            self.base_session.time_last_successful_step = SystemTime::now().duration_since(UNIX_EPOCH).unwrap().as_secs();
        } else {
            println!("[RUST] CoinJoin dss: sign_transaction returned false for the tx");
        }
    }

    fn compare_input_bip69(a: &TransactionInput, b: &TransactionInput) -> Ordering {
        if a.input_hash == b.input_hash {
            return a.index.cmp(&b.index);
        }
    
        let rev_hash_a: Vec<u8> = a.input_hash.reversed().0.to_vec();
        let rev_hash_b: Vec<u8> = b.input_hash.reversed().0.to_vec();
        
        rev_hash_a.cmp(&rev_hash_b)
    }
    
    fn compare_output_bip69(a: &TransactionOutput, b: &TransactionOutput) -> Ordering {
        match a.amount.cmp(&b.amount) {
            Ordering::Equal => a.script.cmp(&b.script),
            other => other,
        }
    }

    fn queue_session_lifecycle_listeners(&self, is_complete: bool, state: PoolState, pool_message: PoolMessage) {
        unsafe {
            let boxed_session_id = boxed(self.id.0);
            let mut boxed_mixing_mn_ip = boxed(UInt128::ip_address_from_u32(0).0);

            if let Some(mn) = self.mixing_masternode.as_ref() {
                boxed_mixing_mn_ip = boxed(mn.socket_address.ip_address.0);
            }

            (self.session_lifecycle_listener)(
                is_complete,
                self.base_session.session_id,
                boxed_session_id,
                self.base_session.session_denom,
                state,
                pool_message,
                boxed_mixing_mn_ip,
                self.joined,
                self.context
            );

            unbox_any(boxed_session_id);
            unbox_any(boxed_mixing_mn_ip);
        }
    }
}<|MERGE_RESOLUTION|>--- conflicted
+++ resolved
@@ -11,14 +11,9 @@
 use dash_spv_masternode_processor::common::SocketAddress;
 use dash_spv_masternode_processor::consensus::Encodable;
 use dash_spv_masternode_processor::crypto::byte_util::{Random, Reversable};
-<<<<<<< HEAD
-use dash_spv_masternode_processor::crypto::UInt256;
-use dash_spv_masternode_processor::hashes::hex::ToHex;
-=======
 use dash_spv_masternode_processor::crypto::{UInt128, UInt256};
 use dash_spv_masternode_processor::ffi::boxer::boxed;
 use dash_spv_masternode_processor::ffi::unboxer::unbox_any;
->>>>>>> 1b3bdfcc
 use dash_spv_masternode_processor::models::MasternodeEntry;
 use dash_spv_masternode_processor::secp256k1::rand::{self, Rng};
 use dash_spv_masternode_processor::tx::{Transaction, TransactionInput, TransactionOutput, TransactionType};
@@ -105,7 +100,6 @@
 
     pub fn do_automatic_denominating(&mut self, client_manager: &mut CoinJoinClientManager, dry_run: bool, balance_info: Balance) -> bool {
         if self.base_session.state != PoolState::Idle || !self.options.enable_coinjoin {
-            println!("[RUST] CoinJoin do_automatic_denominating, state: {:?}, exiting", self.base_session.state);
             return false;
         }
 
@@ -952,7 +946,6 @@
 
         while let Some(dsq) = dsq_option.clone() {
             let dmn = mn_list.masternode_for(dsq.pro_tx_hash.reversed());
-            println!("[RUST] CoinJoin dsq masternode is some: {}", dmn.is_some());
 
             match (dmn, self.tx_my_collateral.clone()) {
                 (None, _) => {
@@ -1131,10 +1124,7 @@
         // more inputs first, for equal input count prefer the one with fewer rounds
         vec_inputs_by_rounds.sort_by(|a, b| b.1.cmp(&a.1).then(a.0.cmp(&b.0)));
 
-<<<<<<< HEAD
-=======
         println!("[RUST] CoinJoin dsi: prepareDenominate1 count: {}", vec_psin_out_pairs_tmp.len());
->>>>>>> 1b3bdfcc
         println!("[RUST] CoinJoin dsi: vecInputsByRounds(size={}) for denom {}", vec_inputs_by_rounds.len(), self.base_session.session_denom);
         for pair in &vec_inputs_by_rounds {
             println!("[RUST] CoinJoin dsi: vecInputsByRounds: rounds: {}, inputs: {}", pair.0, pair.1);
@@ -1143,10 +1133,7 @@
         let rounds = vec_inputs_by_rounds[0].0;
 
         if self.prepare_denominate(rounds, rounds, &mut str_error, &vec_tx_dsin, &mut vec_psin_out_pairs_tmp, false) {
-<<<<<<< HEAD
-=======
             println!("[RUST] CoinJoin dsi: prepareDenominate2 count: {}", vec_psin_out_pairs_tmp.len());
->>>>>>> 1b3bdfcc
             println!("[RUST] CoinJoin dsi: Running CoinJoin denominate for {} rounds, success", rounds);
             return self.send_denominate(vec_psin_out_pairs_tmp);
         }
@@ -1154,10 +1141,7 @@
         // We failed? That's strange but let's just make final attempt and try to mix everything
         if self.prepare_denominate(0, self.options.coinjoin_rounds - 1, &mut str_error, &vec_tx_dsin, &mut vec_psin_out_pairs_tmp, false) {
             println!("[RUST] CoinJoin dsi: Running CoinJoin denominate for all rounds, success");
-<<<<<<< HEAD
-=======
             println!("[RUST] CoinJoin dsi: prepareDenominate3 count: {}", vec_psin_out_pairs_tmp.len());
->>>>>>> 1b3bdfcc
             return self.send_denominate(vec_psin_out_pairs_tmp);
         }
 
@@ -1326,11 +1310,7 @@
     }
 
     fn relay(&self, entry: &CoinJoinEntry) {
-<<<<<<< HEAD
-        if let Some(mn) = self.mixing_masternode.clone() {
-=======
         if let Some(mn) = self.mixing_masternode.as_ref() {
->>>>>>> 1b3bdfcc
             println!("[RUST] CoinJoin dsi: Sending {:?} to {}", entry, self.base_session.session_id);
 
             let mut buffer = vec![];
@@ -1623,15 +1603,8 @@
             }
 
             // push all of our signatures to the Masternode
-<<<<<<< HEAD
-            println!("[RUST] CoinJoin dss: pushing signed inputs to the masternode, finalMutableTransaction={:?}", final_mutable_transaction);
-            let message = CoinJoinSignedInputs {
-                inputs: signed_inputs
-            };
-=======
             let message = CoinJoinSignedInputs { inputs: signed_inputs };
             println!("[RUST] CoinJoin dss: pushing signed inputs to the masternode, CoinJoinSignedInputs={:?}", message);
->>>>>>> 1b3bdfcc
             let mut buffer = vec![];
             message.consensus_encode(&mut buffer).unwrap();
             self.mixing_wallet.borrow_mut().send_message(buffer, message.get_message_type(), peer, true);
