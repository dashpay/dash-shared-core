--- conflicted
+++ resolved
@@ -2,10 +2,6 @@
 use std::ffi::CString;
 use std::slice;
 use byte::{BytesExt, LE};
-<<<<<<< HEAD
-use dash_spv_masternode_processor::chain::common::ChainType;
-=======
->>>>>>> 1b3bdfcc
 use dash_spv_masternode_processor::chain::tx::protocol::TXIN_SEQUENCE;
 use dash_spv_masternode_processor::common::SocketAddress;
 use dash_spv_masternode_processor::ffi::unboxer::unbox_any;
@@ -492,11 +488,7 @@
             vec_tx_dsin_ret.push(CoinJoinTransactionInput::new(txin, script_pub_key, rounds));
             set_recent_tx_ids.insert(tx_hash);
 
-<<<<<<< HEAD
-            println!("[RUST] CoinJoin dsi: hash: {}, value: {} val_duffs: {}", tx_hash, value.to_friendly_string(), value);
-=======
             println!("[RUST] CoinJoin dsi: hash: {}, value: {} val_duffs: {}", tx_hash.reversed(), value.to_friendly_string(), value);
->>>>>>> 1b3bdfcc
         }
     
         println!("[RUST] CoinJoin dsi: -- setRecentTxIds.size(): {}", set_recent_tx_ids.len());
